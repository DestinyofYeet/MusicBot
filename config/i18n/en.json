{
    "cmd-resetplaylist-response": "The server's autoplaylist has been reset.",
    "cmd-help-invalid": "No such command",
    "cmd-help-no-perms": "You don't have permission to use any commands. Run `{}help all` list every command anyway",
    "cmd-help-response": "For information about a particular command, run `{}help [command]`\nFor further help, see https://just-some-bots.github.io/MusicBot/",
    "cmd-help-all": "\nOnly showing commands you can use, for a list of all commands, run `{}help all`",
    "cmd-blacklist-invalid": "Invalid option '{0}' specified, use +, -, add, or remove",
    "cmd-blacklist-added": "{0} users have been added to the blacklist",
    "cmd-blacklist-none": "None of those users are in the blacklist.",
    "cmd-blacklist-removed": "{0} users have been removed from the blacklist",
    "cmd-id-self": "Your ID is `{0}`",
    "cmd-id-other": "**{0}**s ID is `{1}`",
    "cmd-save-exists": "This song is already in the autoplaylist.",
    "cmd-save-invalid": "There is no valid song playing.",
    "cmd-save-success": "Added <{0}> to the autoplaylist.",
    "cmd-joinserver-response": "Click here to add me to a server: \n{}",
    "cmd-play-spotify-album-process": "Processing album `{0}` (`{1}`)",
    "cmd-play-spotify-album-queued": "Enqueued `{0}` with **{1}** songs.",
    "cmd-play-spotify-playlist-process": "Processing playlist `{0}` (`{1}`)",
    "cmd-play-spotify-playlist-queued": "Enqueued `{0}` with **{1}** songs.",
    "cmd-play-spotify-unsupported": "That is not a supported Spotify URI.",
    "cmd-play-spotify-invalid": "You either provided an invalid URI, or there was a problem.",
    "cmd-play-spotify-unavailable": "The bot is not setup to support Spotify URIs. Check your config.",
    "cmd-play-limit": "You have reached your enqueued song limit ({0})",
    "cmd-play-noinfo": "That video cannot be played. Try using the {0}stream command.",
    "cmd-play-nodata": "Error extracting info from search string, youtubedl returned no data. You may need to restart the bot if this continues to happen.",
    "cmd-play-playlist-error": "Error queuing playlist:\n`{0}`",
    "cmd-play-playlist-gathering-1": "Gathering playlist information for {0} songs{1}",
    "cmd-play-playlist-gathering-2": ", ETA: {0} seconds",
    "cmd-play-playlist-maxduration": "No songs were added, all songs were over max duration (%ss)",
    "cmd-play-playlist-reply": "Enqueued **%s** songs to be played. Position in queue: %s",
    "cmd-play-playlist-invalid": "That playlist cannot be played.",
    "cmd-play-playlist-process": "Processing {0} songs...",
    "cmd-play-playlist-queueerror": "Error handling playlist {0} queuing.",
    "cmd-play-playlist-skipped": "\nAdditionally, the current song was skipped for being too long.",
    "cmd-play-playlist-reply-secs": "Enqueued {0} songs to be played in {1} seconds",
    "cmd-play-song-limit": "Song duration exceeds limit ({0} > {1})",
    "cmd-play-song-reply": "Enqueued `%s` to be played. Position in queue: %s",
    "cmd-play-next": "Up next!",
    "cmd-play-eta": " - estimated time until playing: %s",
    "cmd-play-badextractor": "You do not have permission to play media from this service.",
    "cmd-stream-limit": "You have reached your enqueued song limit ({0})",
    "cmd-stream-success": "Streaming.",
    "cmd-search-limit": "You have reached your playlist item limit ({0})",
    "cmd-search-noquery": "Please specify a search query.\n%s",
    "cmd-search-noquote": "Please quote your search query properly.",
    "cmd-search-searchlimit": "You cannot search for more than %s videos",
    "cmd-search-searching": "Searching for videos...",
    "cmd-search-none": "No videos found.",
    "cmd-search-result": "Result {0}/{1}: {2}",
    "cmd-search-accept": "Alright, coming right up!",
    "cmd-search-decline": "Oh well :(",
    "cmd-np-action-streaming": "Streaming",
    "cmd-np-action-playing": "Playing",
    "cmd-np-reply-author": "Now {action}: **{title}** added by **{author}**\nProgress: {progress_bar} {progress}\n:point_right: <{url}>",
    "cmd-np-reply-noauthor": "Now {action}: **{title}**\nProgress: {progress_bar} {progress}\n:point_right: <{url}>",
    "cmd-np-none": "There are no songs queued! Queue something with {0}play.",
    "cmd-summon-novc": "You are not in a voice channel!",
    "cmd-summon-noperms-connect": "Cannot join channel `{0}`, no permission to connect.",
    "cmd-summon-noperms-speak": "Cannot join channel `{0}`, no permission to speak.",
    "cmd-summon-reply": "Connected to `{0.name}`",
    "cmd-pause-reply": "Paused music in `{0.name}`",
    "cmd-pause-none": "Player is not playing.",
    "cmd-resume-reply": "Resumed music in `{0.name}`",
    "cmd-shuffle-reply": "Shuffled `{0}`'s queue.",
    "cmd-clear-reply": "Cleared `{0}`'s queue",
    "cmd-remove-none": "There's nothing to remove!",
    "cmd-remove-reply": "Removed `{0}` added by `{1}`",
    "cmd-remove-missing": "Nothing found in the queue from user `%s`",
    "cmd-remove-noperms": "You do not have the valid permissions to remove that entry from the queue, make sure you're the one who queued it or have instant skip permissions",
    "cmd-remove-invalid": "Invalid number. Use {}queue to find queue positions.",
    "cmd-remove-reply-author": "Removed entry `{0}` added by `{1}`",
    "cmd-remove-reply-noauthor": "Removed entry `{0}`",
    "cmd-skip-none": "Can't skip! The player is not playing!",
    "cmd-skip-dl": "The next song (`%s`) is downloading, please wait.",
    "cmd-skip-force": "Force skipped `{}`.",
    "cmd-skip-force-noperms": "You do not have permission to force skip.",
    "cmd-skip-reply-skipped-1": "Your skip for `{0}` was acknowledged.\nThe vote to skip has been passed.{1}",
    "cmd-skip-reply-skipped-2": " Next song coming up!",
    "cmd-skip-reply-voted-1": "Your skip for `{0}` was acknowledged.\n**{1}** more {2} required to vote to skip this song.",
    "cmd-skip-reply-voted-2": "person is",
    "cmd-skip-reply-voted-3": "people are",
    "cmd-volume-current": "Current volume: `%s%%`",
    "cmd-volume-invalid": "`{0}` is not a valid number",
    "cmd-volume-reply": "Updated volume from **%d** to **%d**",
    "cmd-volume-unreasonable-relative": "Unreasonable volume change provided: {}{:+} -> {}%.  Provide a change between {} and {:+}.",
    "cmd-volume-unreasonable-absolute": "Unreasonable volume provided: {}%. Provide a value between 1 and 100.",
    "cmd-option-autoplaylist-enabled": "The autoplaylist is already enabled!",
    "cmd-option-autoplaylist-disabled": "The autoplaylist is already disabled!",
    "cmd-option-autoplaylist-none": "There are no entries in the autoplaylist file.",
    "cmd-option-invalid-value": "The value provided was not valid.",
    "cmd-option-invalid-param": "The parameters provided were invalid.",
    "cmd-queue-more": "\n... and %s more",
    "cmd-queue-none": "There are no songs queued! Queue something with {}play.",
    "cmd-queue-playing-author": "Currently playing: `{0}` added by `{1}` {2}\n",
    "cmd-queue-playing-noauthor": "Currently playing: `{0}` {1}\n",
    "cmd-queue-entry-author": "{0} -- `{1}` by `{2}`",
    "cmd-queue-entry-noauthor": "{0} -- `{1}`",
    "cmd-clean-invalid": "Invalid parameter. Please provide a number of messages to search.",
    "cmd-clean-reply": "Cleaned up {0} message{1}.",
    "playlists-noperms": "You are not allowed to request playlists",
    "playlists-big": "Playlist has too many entries ({0} > {1})",
    "playlists-limit": "Playlist entries + your already queued songs reached limit ({0} + {1} > {2})",
    "karaoke-enabled": "Karaoke mode is enabled, please try again when its disabled!",
    "left-no-owner-guilds": "Left `{}` due to bot owner not being found in it.",
<<<<<<< HEAD
    "cogs?cmd?loadmodule?success": "successfully loaded/reloaded module `{0}`",
    "cogs?cmd?loadcog?success": "Successfully reloaded cog `{0}`",
    "cogs?cmd?unloadcog?success": "Successfully unloaded cog `{0}`",
    "cogs?cmd?addalias?success": "Successfully add alias `{0}` to command `{1}`",
    "cogs?cmd?removealias?success": "Successfully remove alias `{0}`",
    "webapi?cmd?gentoken?success@gentoken": "Generated token `{0}`.",
    "webapi?cmd?gentoken?success@sent": "Sent a message containing the token generated.",
    "webapi?cmd?revoketoken?success@revtoken": "Successfully revoked token `{0}`",
    "webapi?cmd?revoketoken?fail@revtoken": "Token `{0}` not found",
    "webapi?cmd?revoketoken?info@action": "Sent a message with information regarding the action.",
    "help?cmd?help?fail@cog": "No such cog",
    "playback?cmd?resume?reply@wait": "Resumed music in `{0.name}`, waiting for entries to be added"
=======
    "cmd?caption?stream": "Current entry is a stream, cannot extract caption.",
    "cmd?caption?nofile": "Cannot open caption file specified (caption does not exist). If the caption do exist on the platform then try clearing cache of this song and try again.",
    "cmd?caption?captionof": "Caption of `{0}`:",
    "cmd?caption?sent": "Finished sending caption of `{0}` as direct message.",
    "cmd?caption?none": "There are no songs queued! Queue something with {0}play."
>>>>>>> e577eda3
}<|MERGE_RESOLUTION|>--- conflicted
+++ resolved
@@ -103,7 +103,6 @@
     "playlists-limit": "Playlist entries + your already queued songs reached limit ({0} + {1} > {2})",
     "karaoke-enabled": "Karaoke mode is enabled, please try again when its disabled!",
     "left-no-owner-guilds": "Left `{}` due to bot owner not being found in it.",
-<<<<<<< HEAD
     "cogs?cmd?loadmodule?success": "successfully loaded/reloaded module `{0}`",
     "cogs?cmd?loadcog?success": "Successfully reloaded cog `{0}`",
     "cogs?cmd?unloadcog?success": "Successfully unloaded cog `{0}`",
@@ -115,12 +114,12 @@
     "webapi?cmd?revoketoken?fail@revtoken": "Token `{0}` not found",
     "webapi?cmd?revoketoken?info@action": "Sent a message with information regarding the action.",
     "help?cmd?help?fail@cog": "No such cog",
-    "playback?cmd?resume?reply@wait": "Resumed music in `{0.name}`, waiting for entries to be added"
-=======
+    "playback?cmd?resume?reply@wait": "Resumed music in `{0.name}`, waiting for entries to be added",
     "cmd?caption?stream": "Current entry is a stream, cannot extract caption.",
     "cmd?caption?nofile": "Cannot open caption file specified (caption does not exist). If the caption do exist on the platform then try clearing cache of this song and try again.",
     "cmd?caption?captionof": "Caption of `{0}`:",
     "cmd?caption?sent": "Finished sending caption of `{0}` as direct message.",
-    "cmd?caption?none": "There are no songs queued! Queue something with {0}play."
->>>>>>> e577eda3
+    "cmd?caption?none": "There are no songs queued! Queue something with {0}play.",
+    "cmd?captlang?nocapt": "There is no cached caption in the bot. Try {0}reloadcapt to force the bot to download additional captions.",
+    "cmd?reloadcapt?success": "Successfully redownloaded captions."
 }