--- conflicted
+++ resolved
@@ -20,11 +20,5 @@
 
 script:
 - if [ "$TYPE" = "docker" ]; then docker build -t musicbot .; docker images -a; fi;
-- if [ "$TRAVIS_PULL_REQUEST" == "false" ] && [ "$TYPE" == "docker" ]; then docker login -u "$DOCKER_USERNAME" -p "$DOCKER_PASS"; docker tag musicbot justsomebots/musicbot:$TRAVIS_BRANCH; docker push justsomebots/musicbot; fi;
+- if [ "$TRAVIS_PULL_REQUEST" == "false" ] && [ "$TYPE" == "docker" ]; then docker login -u "$DOCKER_USERNAME" -p "$DOCKER_PASS"; docker tag musicbot $DOCKER_USERNAME/musicbot:$TRAVIS_BRANCH; docker push $DOCKER_USERNAME/musicbot; fi;
 - if [ "$TYPE" = "build" ]; then python -m compileall ./musicbot; fi;
-<<<<<<< HEAD
-
-after_success:
-- if [ "$TRAVIS_PULL_REQUEST" == "false" ] && [ "$TYPE" == "docker" ]; then docker login -u "$DOCKER_USERNAME" -p "$DOCKER_PASS"; docker tag musicbot $DOCKER_USERNAME/musicbot:$TRAVIS_BRANCH; docker push $DOCKER_USERNAME/musicbot; fi;
-=======
->>>>>>> 106257a9
