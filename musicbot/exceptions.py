--- conflicted
+++ resolved
@@ -61,12 +61,11 @@
 class ExtractionError(MusicbotException):
     pass
 
-<<<<<<< HEAD
 class PlaybackError(MusicbotException):
-=======
+    pass
+
 # Something is wrong about data
 class InvalidDataError(MusicbotException):
->>>>>>> 16c65eff
     pass
 
 # The no processing entry type failed and an entry was a playlist/vice versa
