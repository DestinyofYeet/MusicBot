--- conflicted
+++ resolved
@@ -222,15 +222,8 @@
 
         self.delete_invoking = self.delete_invoking and self.delete_messages
 
-<<<<<<< HEAD
-        self.bound_channels = set(int(item) for item in self.bound_channels)
-
-        self.autojoin_channels = set(int(item) for item in self.autojoin_channels)
-
         self.local_dir = set(ldir for ldir in self.local_dir.replace(',', ' ').split() if ldir)
 
-=======
->>>>>>> 9d40bb29
         ap_path, ap_name = os.path.split(self.auto_playlist_file)
         apn_name, apn_ext = os.path.splitext(ap_name)
         self.auto_playlist_removed_file = os.path.join(ap_path, apn_name + '_removed' + apn_ext)
