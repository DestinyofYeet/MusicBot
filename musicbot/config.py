--- conflicted
+++ resolved
@@ -91,13 +91,10 @@
         self.i18n_file = config.get('Files', 'i18nFile', fallback=ConfigDefaults.i18n_file)
         self.auto_playlist_removed_file = None
         self.auto_stream_removed_file = None
-<<<<<<< HEAD
 
         self.local = config.getboolean('Locals', 'AllowQueueingLocal', fallback=ConfigDefaults.local)
         self.local_dir_only = config.getboolean('Locals', 'LocalOnlySpecifiedDir', fallback=ConfigDefaults.local_dir_only)
         self.local_dir = config.get('Locals', 'LocalDir', fallback=ConfigDefaults.local_dir)
-=======
->>>>>>> fc43c26b
 
         self.webapi_port = config.getint('WebApi', 'WebApiPort', fallback=ConfigDefaults.webapi_port)
         self.ssl_certfile = config.get('WebApi', 'SSLCertFile', fallback=ConfigDefaults.ssl_certfile)
@@ -225,6 +222,10 @@
         self.delete_invoking = self.delete_invoking and self.delete_messages
 
         self.local_dir = set(ldir for ldir in self.local_dir.replace(',', ' ').split() if ldir)
+        
+        ap_path, ap_name = os.path.split(self.auto_playlist_file)
+        apn_name, apn_ext = os.path.splitext(ap_name)
+        self.auto_playlist_removed_file = os.path.join(ap_path, apn_name + '_removed' + apn_ext)
 
         if hasattr(logging, self.debug_level.upper()):
             self.debug_level = getattr(logging, self.debug_level.upper())
