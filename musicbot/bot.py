--- conflicted
+++ resolved
@@ -48,18 +48,6 @@
 from discord.ext.commands import Bot
 import discord
 from websockets import ConnectionClosed
-<<<<<<< HEAD
-
-from . import config
-from .crossmodule import CrossModule
-from .rich_guild import guilds, register_bot, prunenoowner, get_guild, get_guild_list
-from .playback import PlayerState
-from .ytdldownloader import YtdlDownloader
-from .utils import isiterable, load_file, write_file, fixg
-from .constants import VERSION as BOTVERSION
-from .constants import AUDIO_CACHE_PATH
-
-=======
 
 from . import config
 from .opus_loader import load_opus_lib
@@ -71,7 +59,6 @@
 from .constants import VERSION as BOTVERSION
 from .constants import AUDIO_CACHE_PATH
 
->>>>>>> f1092e15
 from .config import Config, ConfigDefaults
 from .permissions import Permissions, PermissionsDefaults
 from .alias import Alias, AliasDefaults
@@ -86,11 +73,8 @@
 MODUBOT_SUBVERSION = '3'
 MODUBOT_VERSION = '{}.{}.{}-{}{}'.format(MODUBOT_MAJOR, MODUBOT_MINOR, MODUBOT_REVISION, MODUBOT_VERSIONTYPE, MODUBOT_SUBVERSION)
 MODUBOT_STR = 'ModuBot {}'.format(MODUBOT_VERSION)
-<<<<<<< HEAD
-=======
 
 load_opus_lib()
->>>>>>> f1092e15
 
 class ModuBot(Bot):
 
@@ -171,33 +155,17 @@
         self.help_command = None
         self.looplock = threading.Lock()
         self._init = False
-<<<<<<< HEAD
 
         self._owner_id = self.config.owner_id
 
         self._presence = (None, None)
 
-    async def _exec_cogs(self, cog, method, moduleinfo = None):
-=======
-
-        self._owner_id = self.config.owner_id
-
-        self._presence = (None, None)
-
     async def _exec_cogs(self, cog, method, modulename = None, with_self = False):
->>>>>>> f1092e15
         if method in dir(cog):
             self.log.debug('executing {} in {}'.format(method, cog.qualified_name))
             potential = getattr(cog, method)
             self.log.debug(str(potential))
             self.log.debug(str(potential.__func__))
-<<<<<<< HEAD
-            try:
-                if iscoroutinefunction(potential.__func__):
-                    await potential(self)
-                elif isfunction(potential.__func__):
-                    potential(self)
-=======
             if with_self:
                 arg = (self,)
             else:
@@ -207,7 +175,6 @@
                     await potential(*arg)
                 elif isfunction(potential.__func__):
                     potential(*arg)
->>>>>>> f1092e15
                 else:
                     self.log.debug('{} is neither funtion nor coroutine function'.format(method))
                 return True
@@ -216,11 +183,7 @@
                     'failed invoking {} of cog {} {}'.format(
                         method, 
                         cog.qualified_name, 
-<<<<<<< HEAD
-                        'in module {}'.format(moduleinfo.name) if moduleinfo else ''
-=======
                         'in module {}'.format(modulename) if modulename else ''
->>>>>>> f1092e15
                     )
                 )
                 self.log.debug(traceback.format_exc())
@@ -327,11 +290,7 @@
                     for cog in cogs:
                         cg = cog()
                         self.log.debug('found cog {}'.format(cg.qualified_name))
-<<<<<<< HEAD
-                        if await self._exec_cogs(cg, 'pre_init', moduleinfo.name):
-=======
                         if await self._exec_cogs(cg, 'pre_init', moduleinfo.name, with_self=True):
->>>>>>> f1092e15
                             load_cogs.append((moduleinfo.name, cg))
                 else:
                     self.log.debug('cogs is not an iterable')
@@ -432,7 +391,6 @@
             
             self.crossmodule._remove_module(module)
             self.log.debug('unloaded {}'.format(module))
-<<<<<<< HEAD
 
             if unimport:
                 def _is_submodule(parent, child):
@@ -448,23 +406,6 @@
         app_info = await self.application_info()
         return discord.utils.oauth_url(app_info.id, permissions=permissions, guild=guild)
 
-=======
-
-            if unimport:
-                def _is_submodule(parent, child):
-                    return parent == child or child.startswith(parent + ".")
-
-                for p_submodule in list(sys.modules.keys()):
-                    if _is_submodule(module, p_submodule):
-                        del sys.modules[p_submodule]
-
-                self.log.debug('unimported {}'.format(module))
-
-    async def generate_invite_link(self, *, permissions=discord.Permissions(70380544), guild=None):
-        app_info = await self.application_info()
-        return discord.utils.oauth_url(app_info.id, permissions=permissions, guild=guild)
-
->>>>>>> f1092e15
     async def unload_all_module(self):
         await self.unload_modules(self.crossmodule.modules_loaded())
 
@@ -917,7 +858,6 @@
                 else:
                     raise Exception('bot is not online')
             return wrapper
-<<<<<<< HEAD
 
     @check_online()
     async def get_owner_id(self):
@@ -945,35 +885,6 @@
                     game = discord.Game(type=0, name="music on %s guilds" % activeplayers)
                     entry = None
 
-=======
-
-    @check_online()
-    async def get_owner_id(self):
-        return self._owner_id
-
-    def online(self):
-        return self._init
-
-    async def get_presence(self):
-        async with self._aiolocks['presence']:
-            return self._presence
-
-    async def set_presence(self, *, activity = None, status=None):
-        async with self._aiolocks['presence']:
-            await self.change_presence(activity = activity, status = status)
-            self._presence = (activity, status)
-
-    async def update_now_playing_status(self, entry=None, is_paused=False):
-        game = None
-
-        if not self.config.status_message:
-            if self.user.bot:
-                activeplayers = sum(1 for g in get_guild_list(self) if g._player and g._player.state == PlayerState.PLAYING)
-                if activeplayers > 1:
-                    game = discord.Game(type=0, name="music on %s guilds" % activeplayers)
-                    entry = None
-
->>>>>>> f1092e15
             if entry:
                 prefix = u'\u275A\u275A ' if is_paused else ''
 
