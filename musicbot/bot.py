import os
import sys
import time
import shlex
import shutil
import random
import inspect
import logging
import asyncio
import pathlib
import traceback
import math
import re

import aiohttp
import discord
import colorlog

from io import BytesIO, StringIO
from functools import wraps
from textwrap import dedent
from datetime import timedelta
from collections import defaultdict

from discord.enums import ChannelType

from . import exceptions
from . import downloader

from .playlist import Playlist
from .player import MusicPlayer
from .entry import StreamPlaylistEntry
from .opus_loader import load_opus_lib
from .config import Config, ConfigDefaults
from .permissions import Permissions, PermissionsDefaults
from .aliases import Aliases, AliasesDefault
from .constructs import SkipState, Response
from .utils import load_file, write_file, fixg, ftimedelta, _func_, _get_variable, format_song_duration
from .spotify import Spotify
from .json import Json

from .constants import VERSION as BOTVERSION
from .constants import DISCORD_MSG_CHAR_LIMIT, AUDIO_CACHE_PATH

load_opus_lib()

log = logging.getLogger(__name__)

intents = discord.Intents.all()
intents.typing = False
intents.presences = False


class MusicBot(discord.Client):
    def __init__(self, config_file=None, perms_file=None, aliases_file=None):
        try:
            sys.stdout.write("\x1b]2;MusicBot {}\x07".format(BOTVERSION))
        except:
            pass

        print()

        if config_file is None:
            config_file = ConfigDefaults.options_file

        if perms_file is None:
            perms_file = PermissionsDefaults.perms_file

        if aliases_file is None:
            aliases_file = AliasesDefault.aliases_file

        self.players = {}
        self.exit_signal = None
        self.init_ok = False
        self.cached_app_info = None
        self.last_status = None

        self.config = Config(config_file)

        self._setup_logging()

        self.permissions = Permissions(perms_file, grant_all=[self.config.owner_id])
        self.str = Json(self.config.i18n_file)

        if self.config.usealias:
            self.aliases = Aliases(aliases_file)

        self.blacklist = set(load_file(self.config.blacklist_file))
        self.autoplaylist = load_file(self.config.auto_playlist_file)

        self.aiolocks = defaultdict(asyncio.Lock)
        self.downloader = downloader.Downloader(download_folder="audio_cache")

        log.info("Starting MusicBot {}".format(BOTVERSION))

        if not self.autoplaylist:
            log.warning("Autoplaylist is empty, disabling.")
            self.config.auto_playlist = False
        else:
            log.info("Loaded autoplaylist with {} entries".format(len(self.autoplaylist)))

        if self.blacklist:
            log.debug("Loaded blacklist with {} entries".format(len(self.blacklist)))

        # TODO: Do these properly
        ssd_defaults = {"last_np_msg": None, "auto_paused": False, "availability_paused": False}
        self.server_specific_data = defaultdict(ssd_defaults.copy)

        super().__init__(intents=intents)
        self.http.user_agent = "MusicBot/%s" % BOTVERSION
        self.aiosession = aiohttp.ClientSession(loop=self.loop, headers={"User-Agent": self.http.user_agent})

        self.spotify = None
        if self.config._spotify:
            try:
                self.spotify = Spotify(
                    self.config.spotify_clientid,
                    self.config.spotify_clientsecret,
                    aiosession=self.aiosession,
                    loop=self.loop,
                )
                if not self.spotify.token:
                    log.warning("Spotify did not provide us with a token. Disabling.")
                    self.config._spotify = False
                else:
                    log.info("Authenticated with Spotify successfully using client ID and secret.")
            except exceptions.SpotifyError as e:
                log.warning(
                    "There was a problem initialising the connection to Spotify. Is your client ID and secret correct? Details: {0}. Continuing anyway in 5 seconds...".format(
                        e
                    )
                )
                self.config._spotify = False
                time.sleep(5)  # make sure they see the problem
        else:
            try:
                log.warning("The config did not have Spotify app credentials, attempting to use guest mode.")
                self.spotify = Spotify(None, None, aiosession=self.aiosession, loop=self.loop)
                if not self.spotify.token:
                    log.warning("Spotify did not provide us with a token. Disabling.")
                    self.config._spotify = False
                else:
                    log.info("Authenticated with Spotify successfully using guest mode.")
                    self.config._spotify = True
            except exceptions.SpotifyError as e:
                log.warning(
                    "There was a problem initialising the connection to Spotify using guest mode. Details: {0}.".format(
                        e
                    )
                )
                self.config._spotify = False

    # TODO: Add some sort of `denied` argument for a message to send when someone else tries to use it
    def owner_only(func):
        @wraps(func)
        async def wrapper(self, *args, **kwargs):
            # Only allow the owner to use these commands
            orig_msg = _get_variable("message")

            if not orig_msg or orig_msg.author.id == self.config.owner_id:
                # noinspection PyCallingNonCallable
                return await func(self, *args, **kwargs)
            else:
                raise exceptions.PermissionsError("Only the owner can use this command.", expire_in=30)

        return wrapper

    def dev_only(func):
        @wraps(func)
        async def wrapper(self, *args, **kwargs):
            orig_msg = _get_variable("message")

            if str(orig_msg.author.id) in self.config.dev_ids:
                # noinspection PyCallingNonCallable
                return await func(self, *args, **kwargs)
            else:
                raise exceptions.PermissionsError("Only dev users can use this command.", expire_in=30)

        wrapper.dev_cmd = True
        return wrapper

    def ensure_appinfo(func):
        @wraps(func)
        async def wrapper(self, *args, **kwargs):
            await self._cache_app_info()
            # noinspection PyCallingNonCallable
            return await func(self, *args, **kwargs)

        return wrapper

    def _get_owner(self, *, server=None, voice=False):
        return discord.utils.find(
            lambda m: m.id == self.config.owner_id and (m.voice if voice else True),
            server.members if server else self.get_all_members(),
        )

    def _delete_old_audiocache(self, path=AUDIO_CACHE_PATH):
        try:
            shutil.rmtree(path)
            return True
        except:
            try:
                os.rename(path, path + "__")
            except:
                return False
            try:
                shutil.rmtree(path)
            except:
                os.rename(path + "__", path)
                return False

        return True

    def _setup_logging(self):
        if len(logging.getLogger(__package__).handlers) > 1:
            log.debug("Skipping logger setup, already set up")
            return

        shandler = logging.StreamHandler(stream=sys.stdout)
        sformatter = colorlog.LevelFormatter(
            log_colors={
                "DEBUG": "cyan",
                "INFO": "white",
                "WARNING": "yellow",
                "ERROR": "red",
                "CRITICAL": "bold_red",
                "EVERYTHING": "white",
                "NOISY": "white",
                "FFMPEG": "bold_purple",
                "VOICEDEBUG": "purple",
            },
            style="{",
            datefmt="",
        )
        sformatter.fmt = {
            "DEBUG": "{log_color}[{levelname}:{module}] {message}",
            "INFO": "{log_color}{message}",
            "WARNING": "{log_color}{levelname}: {message}",
            "ERROR": "{log_color}[{levelname}:{module}] {message}",
            "CRITICAL": "{log_color}[{levelname}:{module}] {message}",
            "EVERYTHING": "{log_color}[{levelname}:{module}] {message}",
            "NOISY": "{log_color}[{levelname}:{module}] {message}",
            "VOICEDEBUG": "{log_color}[{levelname}:{module}][{relativeCreated:.9f}] {message}",
            "FFMPEG": "{log_color}[{levelname}:{module}][{relativeCreated:.9f}] {message}",
        }
        shandler.setFormatter(sformatter)
        shandler.setLevel(self.config.debug_level)
        logging.getLogger(__package__).addHandler(shandler)

        log.debug("Set logging level to {}".format(self.config.debug_level_str))

        if self.config.debug_mode:
            dlogger = logging.getLogger("discord")
            dlogger.setLevel(logging.DEBUG)
            dhandler = logging.FileHandler(filename="logs/discord.log", encoding="utf-8", mode="w")
            dhandler.setFormatter(logging.Formatter("{asctime}:{levelname}:{name}: {message}", style="{"))
            dlogger.addHandler(dhandler)

    @staticmethod
    def _check_if_empty(vchannel: discord.abc.GuildChannel, *, excluding_me=True, excluding_deaf=False):
        def check(member):
            if excluding_me and member == vchannel.guild.me:
                return False

            if excluding_deaf and any([member.deaf, member.self_deaf]):
                return False

            if member.bot:
                return False

            return True

        return not sum(1 for m in vchannel.members if check(m))

    async def _join_startup_channels(self, channels, *, autosummon=True):
        joined_servers = set()
        channel_map = {c.guild: c for c in channels}

        def _autopause(player):
            if self._check_if_empty(player.voice_client.channel):
                log.info("Initial autopause in empty channel")

                player.pause()
                self.server_specific_data[player.voice_client.channel.guild]["auto_paused"] = True

        for guild in self.guilds:
            if guild.unavailable or guild in channel_map:
                continue

            if guild.me.voice:
                log.info("Found resumable voice channel {0.guild.name}/{0.name}".format(guild.me.voice.channel))
                channel_map[guild] = guild.me.voice.channel

            if autosummon:
                owner = self._get_owner(server=guild, voice=True)
                if owner:
                    log.info('Found owner in "{}"'.format(owner.voice.channel.name))
                    channel_map[guild] = owner.voice.channel

        for guild, channel in channel_map.items():
            if guild in joined_servers:
                log.info('Already joined a channel in "{}", skipping'.format(guild.name))
                continue

            if channel and isinstance(channel, discord.VoiceChannel):
                log.info("Attempting to join {0.guild.name}/{0.name}".format(channel))

                chperms = channel.permissions_for(guild.me)

                if not chperms.connect:
                    log.info('Cannot join channel "{}", no permission.'.format(channel.name))
                    continue

                elif not chperms.speak:
                    log.info('Will not join channel "{}", no permission to speak.'.format(channel.name))
                    continue

                try:
                    player = await self.get_player(channel, create=True, deserialize=self.config.persistent_queue)
                    joined_servers.add(guild)

                    log.info("Joined {0.guild.name}/{0.name}".format(channel))

                    if player.is_stopped:
                        player.play()

                    if self.config.auto_playlist:
                        if self.config.auto_pause:
                            player.once("play", lambda player, **_: _autopause(player))
                        if not player.playlist.entries:
                            await self.on_player_finished_playing(player)

                except Exception:
                    log.debug("Error joining {0.guild.name}/{0.name}".format(channel), exc_info=True)
                    log.error("Failed to join {0.guild.name}/{0.name}".format(channel))

            elif channel:
                log.warning("Not joining {0.guild.name}/{0.name}, that's a text channel.".format(channel))

            else:
                log.warning("Invalid channel thing: {}".format(channel))

    async def _wait_delete_msg(self, message, after):
        await asyncio.sleep(after)
        await self.safe_delete_message(message, quiet=True)

    # TODO: Check to see if I can just move this to on_message after the response check
    async def _manual_delete_check(self, message, *, quiet=False):
        if self.config.delete_invoking:
            await self.safe_delete_message(message, quiet=quiet)

    async def _check_ignore_non_voice(self, msg):
        if msg.guild.me.voice:
            vc = msg.guild.me.voice.channel
        else:
            vc = None

        # If we've connected to a voice chat and we're in the same voice channel
        if not vc or (msg.author.voice and vc == msg.author.voice.channel):
            return True
        else:
            raise exceptions.PermissionsError(
                "you cannot use this command when not in the voice channel (%s)" % vc.name, expire_in=30
            )

    async def _cache_app_info(self, *, update=False):
        if not self.cached_app_info and not update and self.user.bot:
            log.debug("Caching app info")
            self.cached_app_info = await self.application_info()

        return self.cached_app_info

    async def remove_from_autoplaylist(self, song_url: str, *, ex: Exception = None, delete_from_ap=False):
        if song_url not in self.autoplaylist:
            log.debug('URL "{}" not in autoplaylist, ignoring'.format(song_url))
            return

        async with self.aiolocks[_func_()]:
            self.autoplaylist.remove(song_url)
            log.info("Removing unplayable song from session autoplaylist: %s" % song_url)

            with open(self.config.auto_playlist_removed_file, "a", encoding="utf8") as f:
                f.write(
                    "# Entry removed {ctime}\n"
                    "# Reason: {ex}\n"
                    "{url}\n\n{sep}\n\n".format(
                        ctime=time.ctime(),
                        ex=str(ex).replace("\n", "\n#" + " " * 10),  # 10 spaces to line up with # Reason:
                        url=song_url,
                        sep="#" * 32,
                    )
                )

            if delete_from_ap:
                log.info("Updating autoplaylist")
                write_file(self.config.auto_playlist_file, self.autoplaylist)

    @ensure_appinfo
    async def generate_invite_link(self, *, permissions=discord.Permissions(70380544), guild=None):
        return discord.utils.oauth_url(self.cached_app_info.id, permissions=permissions, guild=guild)

    async def get_voice_client(self, channel: discord.abc.GuildChannel):
        if isinstance(channel, discord.Object):
            channel = self.get_channel(channel.id)

        if not isinstance(channel, discord.VoiceChannel):
            raise AttributeError("Channel passed must be a voice channel")

        if channel.guild.voice_client:
            return channel.guild.voice_client
        else:
            return await channel.connect(timeout=60, reconnect=True)

    async def disconnect_voice_client(self, guild):
        vc = self.voice_client_in(guild)
        if not vc:
            return

        if guild.id in self.players:
            self.players.pop(guild.id).kill()

        await vc.disconnect()

    async def disconnect_all_voice_clients(self):
        for vc in list(self.voice_clients).copy():
            await self.disconnect_voice_client(vc.channel.guild)

    async def set_voice_state(self, vchannel, *, mute=False, deaf=False):
        if isinstance(vchannel, discord.Object):
            vchannel = self.get_channel(vchannel.id)

        if getattr(vchannel, "type", ChannelType.text) != ChannelType.voice:
            raise AttributeError("Channel passed must be a voice channel")

        await self.ws.voice_state(vchannel.guild.id, vchannel.id, mute, deaf)
        # I hope I don't have to set the channel here
        # instead of waiting for the event to update it

    def get_player_in(self, guild: discord.Guild) -> MusicPlayer:
        return self.players.get(guild.id)

    async def get_player(self, channel, create=False, *, deserialize=False) -> MusicPlayer:
        guild = channel.guild

        async with self.aiolocks[_func_() + ":" + str(guild.id)]:
            if deserialize:
                voice_client = await self.get_voice_client(channel)
                player = await self.deserialize_queue(guild, voice_client)

                if player:
                    log.debug(
                        "Created player via deserialization for guild %s with %s entries",
                        guild.id,
                        len(player.playlist),
                    )
                    # Since deserializing only happens when the bot starts, I should never need to reconnect
                    return self._init_player(player, guild=guild)

            if guild.id not in self.players:
                if not create:
                    raise exceptions.CommandError(
                        "The bot is not in a voice channel.  "
                        "Use %ssummon to summon it to your voice channel." % self.config.command_prefix
                    )

                voice_client = await self.get_voice_client(channel)

                playlist = Playlist(self)
                player = MusicPlayer(self, voice_client, playlist)
                self._init_player(player, guild=guild)

        return self.players[guild.id]

    def _init_player(self, player, *, guild=None):
        player = (
            player.on("play", self.on_player_play)
            .on("resume", self.on_player_resume)
            .on("pause", self.on_player_pause)
            .on("stop", self.on_player_stop)
            .on("finished-playing", self.on_player_finished_playing)
            .on("entry-added", self.on_player_entry_added)
            .on("error", self.on_player_error)
        )

        player.skip_state = SkipState()

        if guild:
            self.players[guild.id] = player

        return player

    async def on_player_play(self, player, entry):
        log.debug("Running on_player_play")
        await self.update_now_playing_status(entry)
        player.skip_state.reset()

        # This is the one event where its ok to serialize autoplaylist entries
        await self.serialize_queue(player.voice_client.channel.guild)

        if self.config.write_current_song:
            await self.write_current_song(player.voice_client.channel.guild, entry)

        channel = entry.meta.get("channel", None)
        author = entry.meta.get("author", None)

        if channel and author:
            author_perms = self.permissions.for_user(author)

            if author not in player.voice_client.channel.members and author_perms.skip_when_absent:
                newmsg = "Skipping next song in `%s`: `%s` added by `%s` as queuer not in voice" % (
                    player.voice_client.channel.name,
                    entry.title,
                    entry.meta["author"].name,
                )
                player.skip()
            elif self.config.now_playing_mentions:
                newmsg = "%s - your song `%s` is now playing in `%s`!" % (
                    entry.meta["author"].mention,
                    entry.title,
                    player.voice_client.channel.name,
                )
            else:
                newmsg = "Now playing in `%s`: `%s` added by `%s`" % (
                    player.voice_client.channel.name,
                    entry.title,
                    entry.meta["author"].name,
                )
        else:
            # no author (and channel), it's an autoplaylist (or autostream from my other PR) entry.
            newmsg = "Now playing automatically added entry `%s` in `%s`" % (
                entry.title,
                player.voice_client.channel.name,
            )

        if newmsg:
            if self.config.dm_nowplaying and author:
                await self.safe_send_message(author, newmsg)
                return

            if self.config.no_nowplaying_auto and not author:
                return

            guild = player.voice_client.guild
            last_np_msg = self.server_specific_data[guild]["last_np_msg"]

            if self.config.nowplaying_channels:
                for potential_channel_id in self.config.nowplaying_channels:
                    potential_channel = self.get_channel(potential_channel_id)
                    if potential_channel and potential_channel.guild == guild:
                        channel = potential_channel
                        break

            if channel:
                pass
            elif not channel and last_np_msg:
                channel = last_np_msg.channel
            else:
                log.debug("no channel to put now playing message into")
                return

            # send it in specified channel
            self.server_specific_data[guild]["last_np_msg"] = await self.safe_send_message(channel, newmsg)

        # TODO: Check channel voice state?

    async def on_player_resume(self, player, entry, **_):
        log.debug("Running on_player_resume")
        await self.update_now_playing_status(entry)

    async def on_player_pause(self, player, entry, **_):
        log.debug("Running on_player_pause")
        await self.update_now_playing_status(entry, True)
        # await self.serialize_queue(player.voice_client.channel.guild)

    async def on_player_stop(self, player, **_):
        log.debug("Running on_player_stop")
        await self.update_now_playing_status()

    async def on_player_finished_playing(self, player, **_):
        log.debug("Running on_player_finished_playing")

        # delete last_np_msg somewhere if we have cached it
        if self.config.delete_nowplaying:
            guild = player.voice_client.guild
            last_np_msg = self.server_specific_data[guild]["last_np_msg"]
            if last_np_msg:
                await self.safe_delete_message(last_np_msg)

        def _autopause(player):
            if self._check_if_empty(player.voice_client.channel):
                log.info("Player finished playing, autopaused in empty channel")

                player.pause()
                self.server_specific_data[player.voice_client.channel.guild]["auto_paused"] = True

        if not player.playlist.entries and not player.current_entry and self.config.auto_playlist:
            if not player.autoplaylist:
                if not self.autoplaylist:
                    # TODO: When I add playlist expansion, make sure that's not happening during this check
                    log.warning("No playable songs in the autoplaylist, disabling.")
                    self.config.auto_playlist = False
                else:
                    log.debug("No content in current autoplaylist. Filling with new music...")
                    player.autoplaylist = list(self.autoplaylist)

            while player.autoplaylist:
                if self.config.auto_playlist_random:
                    random.shuffle(player.autoplaylist)
                    song_url = random.choice(player.autoplaylist)
                else:
                    song_url = player.autoplaylist[0]
                player.autoplaylist.remove(song_url)

                info = {}

                try:
                    info = await self.downloader.extract_info(
                        player.playlist.loop, song_url, download=False, process=False
                    )
                except downloader.youtube_dl.utils.DownloadError as e:
                    if "YouTube said:" in e.args[0]:
                        # url is bork, remove from list and put in removed list
                        log.error("Error processing youtube url:\n{}".format(e.args[0]))

                    else:
                        # Probably an error from a different extractor, but I've only seen youtube's
                        log.error('Error processing "{url}": {ex}'.format(url=song_url, ex=e))

                    await self.remove_from_autoplaylist(song_url, ex=e, delete_from_ap=self.config.remove_ap)
                    continue

                except Exception as e:
                    log.error('Error processing "{url}": {ex}'.format(url=song_url, ex=e))
                    log.exception()

                    self.autoplaylist.remove(song_url)
                    continue

                if info.get("entries", None):  # or .get('_type', '') == 'playlist'
                    log.debug("Playlist found but is unsupported at this time, skipping.")
                    # TODO: Playlist expansion

                # Do I check the initial conditions again?
                # not (not player.playlist.entries and not player.current_entry and self.config.auto_playlist)

                if self.config.auto_pause:
                    player.once("play", lambda player, **_: _autopause(player))

                try:
                    await player.playlist.add_entry(song_url, channel=None, author=None)
                except exceptions.ExtractionError as e:
                    log.error("Error adding song from autoplaylist: {}".format(e))
                    log.debug("", exc_info=True)
                    continue

                break

            if not self.autoplaylist:
                # TODO: When I add playlist expansion, make sure that's not happening during this check
                log.warning("No playable songs in the autoplaylist, disabling.")
                self.config.auto_playlist = False

        else:  # Don't serialize for autoplaylist events
            await self.serialize_queue(player.voice_client.channel.guild)

        if not player.is_stopped and not player.is_dead:
            player.play(_continue=True)

    async def on_player_entry_added(self, player, playlist, entry, **_):
        log.debug("Running on_player_entry_added")
        if entry.meta.get("author") and entry.meta.get("channel"):
            await self.serialize_queue(player.voice_client.channel.guild)

    async def on_player_error(self, player, entry, ex, **_):
        if 'channel' in entry.meta:
            await self.safe_send_message(
                entry.meta['channel'],
                "```\nError while playing:\n{}\n```".format(ex)
            )
        else:
            log.exception("Player error", exc_info=ex)

    async def update_now_playing_status(self, entry=None, is_paused=False):
        game = None

        if not self.config.status_message:
            if self.user.bot:
                activeplayers = sum(1 for p in self.players.values() if p.is_playing)
                if activeplayers > 1:
                    game = discord.Game(type=0, name="music on %s guilds" % activeplayers)
                    entry = None

                elif activeplayers == 1:
                    player = discord.utils.get(self.players.values(), is_playing=True)
                    entry = player.current_entry

            if entry:
                prefix = u"\u275A\u275A " if is_paused else ""

                name = u"{}{}".format(prefix, entry.title)[:128]
                game = discord.Game(type=0, name=name)
        else:
            game = discord.Game(type=0, name=self.config.status_message.strip()[:128])

        async with self.aiolocks[_func_()]:
            if game != self.last_status:
                await self.change_presence(activity=game)
                self.last_status = game

    async def update_now_playing_message(self, guild, message, *, channel=None):
        lnp = self.server_specific_data[guild]["last_np_msg"]
        m = None

        if message is None and lnp:
            await self.safe_delete_message(lnp, quiet=True)

        elif lnp:  # If there was a previous lp message
            oldchannel = lnp.channel

            if lnp.channel == oldchannel:  # If we have a channel to update it in
                async for lmsg in lnp.channel.history(limit=1):
                    if lmsg != lnp and lnp:  # If we need to resend it
                        await self.safe_delete_message(lnp, quiet=True)
                        m = await self.safe_send_message(channel, message, quiet=True)
                    else:
                        m = await self.safe_edit_message(lnp, message, send_if_fail=True, quiet=False)

            elif channel:  # If we have a new channel to send it to
                await self.safe_delete_message(lnp, quiet=True)
                m = await self.safe_send_message(channel, message, quiet=True)

            else:  # we just resend it in the old channel
                await self.safe_delete_message(lnp, quiet=True)
                m = await self.safe_send_message(oldchannel, message, quiet=True)

        elif channel:  # No previous message
            m = await self.safe_send_message(channel, message, quiet=True)

        self.server_specific_data[guild]["last_np_msg"] = m

    async def serialize_queue(self, guild, *, dir=None):
        """
        Serialize the current queue for a server's player to json.
        """

        player = self.get_player_in(guild)
        if not player:
            return

        if dir is None:
            dir = "data/%s/queue.json" % guild.id

        async with self.aiolocks["queue_serialization" + ":" + str(guild.id)]:
            log.debug("Serializing queue for %s", guild.id)

            with open(dir, "w", encoding="utf8") as f:
                f.write(player.serialize(sort_keys=True))

    async def serialize_all_queues(self, *, dir=None):
        coros = [self.serialize_queue(s, dir=dir) for s in self.guilds]
        await asyncio.gather(*coros, return_exceptions=True)

    async def deserialize_queue(self, guild, voice_client, playlist=None, *, dir=None) -> MusicPlayer:
        """
        Deserialize a saved queue for a server into a MusicPlayer.  If no queue is saved, returns None.
        """

        if playlist is None:
            playlist = Playlist(self)

        if dir is None:
            dir = "data/%s/queue.json" % guild.id

        async with self.aiolocks["queue_serialization" + ":" + str(guild.id)]:
            if not os.path.isfile(dir):
                return None

            log.debug("Deserializing queue for %s", guild.id)

            with open(dir, "r", encoding="utf8") as f:
                data = f.read()

        return MusicPlayer.from_json(data, self, voice_client, playlist)

    async def write_current_song(self, guild, entry, *, dir=None):
        """
        Writes the current song to file
        """
        player = self.get_player_in(guild)
        if not player:
            return

        if dir is None:
            dir = "data/%s/current.txt" % guild.id

        async with self.aiolocks["current_song" + ":" + str(guild.id)]:
            log.debug("Writing current song for %s", guild.id)

            with open(dir, "w", encoding="utf8") as f:
                f.write(entry.title)

    @ensure_appinfo
    async def _on_ready_sanity_checks(self):
        # Ensure folders exist
        await self._scheck_ensure_env()

        # Server permissions check
        await self._scheck_server_permissions()

        # playlists in autoplaylist
        await self._scheck_autoplaylist()

        # config/permissions async validate?
        await self._scheck_configs()

    async def _scheck_ensure_env(self):
        log.debug("Ensuring data folders exist")
        for guild in self.guilds:
            pathlib.Path("data/%s/" % guild.id).mkdir(exist_ok=True)

        with open("data/server_names.txt", "w", encoding="utf8") as f:
            for guild in sorted(self.guilds, key=lambda s: int(s.id)):
                f.write("{:<22} {}\n".format(guild.id, guild.name))

        if not self.config.save_videos and os.path.isdir(AUDIO_CACHE_PATH):
            if self._delete_old_audiocache():
                log.debug("Deleted old audio cache")
            else:
                log.debug("Could not delete old audio cache, moving on.")

    async def _scheck_server_permissions(self):
        log.debug("Checking server permissions")
        pass  # TODO

    async def _scheck_autoplaylist(self):
        log.debug("Auditing autoplaylist")
        pass  # TODO

    async def _scheck_configs(self):
        log.debug("Validating config")
        await self.config.async_validate(self)

        log.debug("Validating permissions config")
        await self.permissions.async_validate(self)

    #######################################################################################################################

    async def safe_send_message(self, dest, content, **kwargs):
        tts = kwargs.pop("tts", False)
        quiet = kwargs.pop("quiet", False)
        expire_in = kwargs.pop("expire_in", 0)
        allow_none = kwargs.pop("allow_none", True)
        also_delete = kwargs.pop("also_delete", None)

        msg = None
        lfunc = log.debug if quiet else log.warning

        try:
            if content is not None or allow_none:
                if isinstance(content, discord.Embed):
                    msg = await dest.send(embed=content)
                else:
                    msg = await dest.send(content, tts=tts)

        except discord.Forbidden:
            lfunc('Cannot send message to "%s", no permission', dest.name)

        except discord.NotFound:
            lfunc('Cannot send message to "%s", invalid channel?', dest.name)

        except discord.HTTPException:
            if len(content) > DISCORD_MSG_CHAR_LIMIT:
                lfunc("Message is over the message size limit (%s)", DISCORD_MSG_CHAR_LIMIT)
            else:
                lfunc("Failed to send message")
                log.noise("Got HTTPException trying to send message to %s: %s", dest, content)

        finally:
            if msg and expire_in:
                asyncio.ensure_future(self._wait_delete_msg(msg, expire_in))

            if also_delete and isinstance(also_delete, discord.Message):
                asyncio.ensure_future(self._wait_delete_msg(also_delete, expire_in))

        return msg

    async def safe_delete_message(self, message, *, quiet=False):
        lfunc = log.debug if quiet else log.warning

        try:
            return await message.delete()

        except discord.Forbidden:
            lfunc('Cannot delete message "{}", no permission'.format(message.clean_content))

        except discord.NotFound:
            lfunc('Cannot delete message "{}", message not found'.format(message.clean_content))

    async def safe_edit_message(self, message, new, *, send_if_fail=False, quiet=False):
        lfunc = log.debug if quiet else log.warning

        try:
            return await message.edit(content=new)

        except discord.NotFound:
            lfunc('Cannot edit message "{}", message not found'.format(message.clean_content))
            if send_if_fail:
                lfunc("Sending message instead")
                return await self.safe_send_message(message.channel, new)

    async def send_typing(self, destination):
        try:
            return await destination.trigger_typing()
        except discord.Forbidden:
            log.warning("Could not send typing to {}, no permission".format(destination))

    async def restart(self):
        self.exit_signal = exceptions.RestartSignal()
        await self.logout()

    def restart_threadsafe(self):
        asyncio.run_coroutine_threadsafe(self.restart(), self.loop)

    def _cleanup(self):
        try:
            self.loop.run_until_complete(self.logout())
            self.loop.run_until_complete(self.aiosession.close())
        except:
            pass

        pending = asyncio.Task.all_tasks()
        gathered = asyncio.gather(*pending)

        try:
            gathered.cancel()
            self.loop.run_until_complete(gathered)
            gathered.exception()
        except:
            pass

    # noinspection PyMethodOverriding
    def run(self):
        try:
            self.loop.run_until_complete(self.start(*self.config.auth))

        except discord.errors.LoginFailure:
            # Add if token, else
            raise exceptions.HelpfulError(
                "Bot cannot login, bad credentials.",
                "Fix your token in the options file.  " "Remember that each field should be on their own line.",
            )  #     ^^^^ In theory self.config.auth should never have no items

        finally:
            try:
                self._cleanup()
            except Exception:
                log.error("Error in cleanup", exc_info=True)

            if self.exit_signal:
                raise self.exit_signal  # pylint: disable=E0702

    async def logout(self):
        await self.disconnect_all_voice_clients()
        return await super().logout()

    async def on_error(self, event, *args, **kwargs):
        ex_type, ex, stack = sys.exc_info()

        if ex_type == exceptions.HelpfulError:
            log.error("Exception in {}:\n{}".format(event, ex.message))

            await asyncio.sleep(2)  # don't ask
            await self.logout()

        elif issubclass(ex_type, exceptions.Signal):
            self.exit_signal = ex_type
            await self.logout()

        else:
            log.error("Exception in {}".format(event), exc_info=True)

    async def on_resumed(self):
        log.info("\nReconnected to discord.\n")

    async def on_ready(self):
        dlogger = logging.getLogger("discord")
        for h in dlogger.handlers:
            if getattr(h, "terminator", None) == "":
                dlogger.removeHandler(h)
                print()

        log.debug("Connection established, ready to go.")

        self.ws._keep_alive.name = "Gateway Keepalive"

        if self.init_ok:
            log.debug("Received additional READY event, may have failed to resume")
            return

        await self._on_ready_sanity_checks()

        self.init_ok = True

        ################################

        log.info("Connected: {0}/{1}#{2}".format(self.user.id, self.user.name, self.user.discriminator))

        owner = self._get_owner(voice=True) or self._get_owner()
        if owner and self.guilds:
            log.info("Owner:     {0}/{1}#{2}\n".format(owner.id, owner.name, owner.discriminator))

            log.info("Guild List:")
            unavailable_servers = 0
            for s in self.guilds:
                ser = "{} (unavailable)".format(s.name) if s.unavailable else s.name
                log.info(" - " + ser)
                if self.config.leavenonowners:
                    if s.unavailable:
                        unavailable_servers += 1
                    else:
                        check = s.get_member(owner.id)
                        if check == None:
                            await s.leave()
                            log.info("Left {} due to bot owner not found".format(s.name))
            if unavailable_servers != 0:
                log.info(
                    "Not proceeding with checks in {} servers due to unavailability".format(str(unavailable_servers))
                )

        elif self.guilds:
            log.warning("Owner could not be found on any guild (id: %s)\n" % self.config.owner_id)

            log.info("Guild List:")
            for s in self.guilds:
                ser = "{} (unavailable)".format(s.name) if s.unavailable else s.name
                log.info(" - " + ser)

        else:
            log.warning("Owner unknown, bot is not on any guilds.")
            if self.user.bot:
                log.warning(
                    "To make the bot join a guild, paste this link in your browser. \n"
                    "Note: You should be logged into your main account and have \n"
                    "manage server permissions on the guild you want the bot to join.\n"
                    "  " + await self.generate_invite_link()
                )

        print(flush=True)

        if self.config.bound_channels:
            chlist = set(self.get_channel(i) for i in self.config.bound_channels if i)
            chlist.discard(None)

            invalids = set()
            invalids.update(c for c in chlist if isinstance(c, discord.VoiceChannel))

            chlist.difference_update(invalids)
            self.config.bound_channels.difference_update(invalids)

            if chlist:
                log.info("Bound to text channels:")
                [log.info(" - {}/{}".format(ch.guild.name.strip(), ch.name.strip())) for ch in chlist if ch]
            else:
                print("Not bound to any text channels")

            if invalids and self.config.debug_mode:
                print(flush=True)
                log.info("Not binding to voice channels:")
                [log.info(" - {}/{}".format(ch.guild.name.strip(), ch.name.strip())) for ch in invalids if ch]

            print(flush=True)

        else:
            log.info("Not bound to any text channels")

        if self.config.autojoin_channels:
            chlist = set(self.get_channel(i) for i in self.config.autojoin_channels if i)
            chlist.discard(None)

            invalids = set()
            invalids.update(c for c in chlist if isinstance(c, discord.TextChannel))

            chlist.difference_update(invalids)
            self.config.autojoin_channels.difference_update(invalids)

            if chlist:
                log.info("Autojoining voice channels:")
                [log.info(" - {}/{}".format(ch.guild.name.strip(), ch.name.strip())) for ch in chlist if ch]
            else:
                log.info("Not autojoining any voice channels")

            if invalids and self.config.debug_mode:
                print(flush=True)
                log.info("Cannot autojoin text channels:")
                [log.info(" - {}/{}".format(ch.guild.name.strip(), ch.name.strip())) for ch in invalids if ch]

            self.autojoin_channels = chlist

        else:
            log.info("Not autojoining any voice channels")
            self.autojoin_channels = set()

        if self.config.show_config_at_start:
            print(flush=True)
            log.info("Options:")

            log.info("  Command prefix: " + self.config.command_prefix)
            log.info("  Default volume: {}%".format(int(self.config.default_volume * 100)))
            log.info(
                "  Skip threshold: {} votes or {}%".format(
                    self.config.skips_required, fixg(self.config.skip_ratio_required * 100)
                )
            )
            log.info("  Now Playing @mentions: " + ["Disabled", "Enabled"][self.config.now_playing_mentions])
            log.info("  Auto-Summon: " + ["Disabled", "Enabled"][self.config.auto_summon])
            log.info(
                "  Auto-Playlist: "
                + ["Disabled", "Enabled"][self.config.auto_playlist]
                + " (order: "
                + ["sequential", "random"][self.config.auto_playlist_random]
                + ")"
            )
            log.info("  Auto-Pause: " + ["Disabled", "Enabled"][self.config.auto_pause])
            log.info("  Delete Messages: " + ["Disabled", "Enabled"][self.config.delete_messages])
            if self.config.delete_messages:
                log.info("    Delete Invoking: " + ["Disabled", "Enabled"][self.config.delete_invoking])
            log.info("  Debug Mode: " + ["Disabled", "Enabled"][self.config.debug_mode])
            log.info("  Downloaded songs will be " + ["deleted", "saved"][self.config.save_videos])
            if self.config.status_message:
                log.info("  Status message: " + self.config.status_message)
            log.info("  Write current songs to file: " + ["Disabled", "Enabled"][self.config.write_current_song])
            log.info("  Author insta-skip: " + ["Disabled", "Enabled"][self.config.allow_author_skip])
            log.info("  Embeds: " + ["Disabled", "Enabled"][self.config.embeds])
            log.info("  Spotify integration: " + ["Disabled", "Enabled"][self.config._spotify])
            log.info("  Legacy skip: " + ["Disabled", "Enabled"][self.config.legacy_skip])
            log.info("  Leave non owners: " + ["Disabled", "Enabled"][self.config.leavenonowners])

        print(flush=True)

        await self.update_now_playing_status()

        # maybe option to leave the ownerid blank and generate a random command for the owner to use
        # wait_for_message is pretty neato

        await self._join_startup_channels(self.autojoin_channels, autosummon=self.config.auto_summon)

        # we do this after the config stuff because it's a lot easier to notice here
        if self.config.missing_keys:
            log.warning(
                "Your config file is missing some options. If you have recently updated, "
                "check the example_options.ini file to see if there are new options available to you. "
                "The options missing are: {0}".format(self.config.missing_keys)
            )
            print(flush=True)

        # t-t-th-th-that's all folks!

    def _gen_embed(self):
        """Provides a basic template for embeds"""
        e = discord.Embed()
        e.colour = 7506394
        e.set_footer(text=self.config.footer_text, icon_url="https://i.imgur.com/gFHBoZA.png")
        e.set_author(
            name=self.user.name, url="https://github.com/Just-Some-Bots/MusicBot", icon_url=self.user.avatar_url
        )
        return e

    async def cmd_resetplaylist(self, player, channel):
        """
        Usage:
            {command_prefix}resetplaylist

        Resets all songs in the server's autoplaylist
        """
        player.autoplaylist = list(set(self.autoplaylist))
        return Response(self.str.get("cmd-resetplaylist-response", "\N{OK HAND SIGN}"), delete_after=15)

    async def cmd_help(self, message, channel, command=None):
        """
        Usage:
            {command_prefix}help [command]

        Prints a help message.
        If a command is specified, it prints a help message for that command.
        Otherwise, it lists the available commands.
        """
        self.commands = []
        self.is_all = False
        prefix = self.config.command_prefix

        if command:
            if command.lower() == "all":
                self.is_all = True
                await self.gen_cmd_list(message, list_all_cmds=True)

            else:
                cmd = getattr(self, "cmd_" + command, None)
                if cmd and not hasattr(cmd, "dev_cmd"):
                    return Response(
                        "```\n{}```".format(dedent(cmd.__doc__)).format(command_prefix=self.config.command_prefix),
                        delete_after=60,
                    )
                else:
                    raise exceptions.CommandError(self.str.get("cmd-help-invalid", "No such command"), expire_in=10)

        elif message.author.id == self.config.owner_id:
            await self.gen_cmd_list(message, list_all_cmds=True)

        else:
            await self.gen_cmd_list(message)

        desc = (
            "```\n"
            + ", ".join(self.commands)
            + "\n```\n"
            + self.str.get(
                "cmd-help-response",
                "For information about a particular command, run `{}help [command]`\n"
                "For further help, see https://just-some-bots.github.io/MusicBot/",
            ).format(prefix)
        )
        if not self.is_all:
            desc += self.str.get(
                "cmd-help-all", "\nOnly showing commands you can use, for a list of all commands, run `{}help all`"
            ).format(prefix)

        return Response(desc, reply=True, delete_after=60)

    async def cmd_blacklist(self, message, user_mentions, option, something):
        """
        Usage:
            {command_prefix}blacklist [ + | - | add | remove ] @UserName [@UserName2 ...]

        Add or remove users to the blacklist.
        Blacklisted users are forbidden from using bot commands.
        """

        if not user_mentions:
            raise exceptions.CommandError("No users listed.", expire_in=20)

        if option not in ["+", "-", "add", "remove"]:
            raise exceptions.CommandError(
                self.str.get(
                    "cmd-blacklist-invalid", 'Invalid option "{0}" specified, use +, -, add, or remove'
                ).format(option),
                expire_in=20,
            )

        for user in user_mentions.copy():
            if user.id == self.config.owner_id:
                print("[Commands:Blacklist] The owner cannot be blacklisted.")
                user_mentions.remove(user)

        old_len = len(self.blacklist)

        if option in ["+", "add"]:
            self.blacklist.update(user.id for user in user_mentions)

            write_file(self.config.blacklist_file, self.blacklist)

            return Response(
                self.str.get("cmd-blacklist-added", "{0} users have been added to the blacklist").format(
                    len(self.blacklist) - old_len
                ),
                reply=True,
                delete_after=10,
            )

        else:
            if self.blacklist.isdisjoint(user.id for user in user_mentions):
                return Response(
                    self.str.get("cmd-blacklist-none", "None of those users are in the blacklist."),
                    reply=True,
                    delete_after=10,
                )

            else:
                self.blacklist.difference_update(user.id for user in user_mentions)
                write_file(self.config.blacklist_file, self.blacklist)

                return Response(
                    self.str.get("cmd-blacklist-removed", "{0} users have been removed from the blacklist").format(
                        old_len - len(self.blacklist)
                    ),
                    reply=True,
                    delete_after=10,
                )

    async def cmd_id(self, author, user_mentions):
        """
        Usage:
            {command_prefix}id [@user]

        Tells the user their id or the id of another user.
        """
        if not user_mentions:
            return Response(
                self.str.get("cmd-id-self", "Your ID is `{0}`").format(author.id), reply=True, delete_after=35
            )
        else:
            usr = user_mentions[0]
            return Response(
                self.str.get("cmd-id-other", "**{0}**s ID is `{1}`").format(usr.name, usr.id),
                reply=True,
                delete_after=35,
            )

    async def cmd_save(self, player, url=None):
        """
        Usage:
            {command_prefix}save [url]

        Saves the specified song or current song if not specified to the autoplaylist.
        """
        if url or (player.current_entry and not isinstance(player.current_entry, StreamPlaylistEntry)):
            if not url:
                url = player.current_entry.url

            if url not in self.autoplaylist:
                self.autoplaylist.append(url)
                write_file(self.config.auto_playlist_file, self.autoplaylist)
                log.debug("Appended {} to autoplaylist".format(url))
                return Response(self.str.get("cmd-save-success", "Added <{0}> to the autoplaylist.").format(url))
            else:
                raise exceptions.CommandError(
                    self.str.get("cmd-save-exists", "This song is already in the autoplaylist.")
                )
        else:
            raise exceptions.CommandError(self.str.get("cmd-save-invalid", "There is no valid song playing."))

    @owner_only
    async def cmd_joinserver(self, message, server_link=None):
        """
        Usage:
            {command_prefix}joinserver invite_link

        Asks the bot to join a server.  Note: Bot accounts cannot use invite links.
        """

        url = await self.generate_invite_link()
        return Response(
            self.str.get("cmd-joinserver-response", "Click here to add me to a server: \n{}").format(url),
            reply=True,
            delete_after=30,
        )

    async def cmd_karaoke(self, player, channel, author):
        """
        Usage:
            {command_prefix}karaoke

        Activates karaoke mode. During karaoke mode, only groups with the BypassKaraokeMode
        permission in the config file can queue music.
        """
        player.karaoke_mode = not player.karaoke_mode
        return Response(
            "\N{OK HAND SIGN} Karaoke mode is now " + ["disabled", "enabled"][player.karaoke_mode], delete_after=15
        )

    async def _do_playlist_checks(self, permissions, player, author, testobj):
        num_songs = sum(1 for _ in testobj)

        # I have to do exe extra checks anyways because you can request an arbitrary number of search results
        if not permissions.allow_playlists and num_songs > 1:
            raise exceptions.PermissionsError(
                self.str.get("playlists-noperms", "You are not allowed to request playlists"), expire_in=30
            )

        if permissions.max_playlist_length and num_songs > permissions.max_playlist_length:
            raise exceptions.PermissionsError(
                self.str.get("playlists-big", "Playlist has too many entries ({0} > {1})").format(
                    num_songs, permissions.max_playlist_length
                ),
                expire_in=30,
            )

        # This is a little bit weird when it says (x + 0 > y), I might add the other check back in
        if permissions.max_songs and player.playlist.count_for_user(author) + num_songs > permissions.max_songs:
            raise exceptions.PermissionsError(
                self.str.get(
                    "playlists-limit", "Playlist entries + your already queued songs reached limit ({0} + {1} > {2})"
                ).format(num_songs, player.playlist.count_for_user(author), permissions.max_songs),
                expire_in=30,
            )
        return True

    async def cmd_play(self, message, player, channel, author, permissions, leftover_args, song_url):
        """
        Usage:
            {command_prefix}play song_link
            {command_prefix}play text to search for
            {command_prefix}play spotify_uri

        Adds the song to the playlist.  If a link is not provided, the first
        result from a youtube search is added to the queue.

        If enabled in the config, the bot will also support Spotify URIs, however
        it will use the metadata (e.g song name and artist) to find a YouTube
        equivalent of the song. Streaming from Spotify is not possible.
        """

        song_url = song_url.strip("<>")

        await self.send_typing(channel)

        if leftover_args:
            song_url = " ".join([song_url, *leftover_args])
        leftover_args = None  # prevent some crazy shit happening down the line

        # Make sure forward slashes work properly in search queries
        linksRegex = "((http(s)*:[/][/]|www.)([a-z]|[A-Z]|[0-9]|[/.]|[~])*)"
        pattern = re.compile(linksRegex)
        matchUrl = pattern.match(song_url)
        song_url = song_url.replace("/", "%2F") if matchUrl is None else song_url

        # Rewrite YouTube playlist URLs if the wrong URL type is given
        playlistRegex = r"watch\?v=.+&(list=[^&]+)"
        matches = re.search(playlistRegex, song_url)
        groups = matches.groups() if matches is not None else []
        song_url = "https://www.youtube.com/playlist?" + groups[0] if len(groups) > 0 else song_url

        if self.config._spotify:
            if "open.spotify.com" in song_url:
                song_url = "spotify:" + re.sub("(http[s]?:\/\/)?(open.spotify.com)\/", "", song_url).replace("/", ":")
                # remove session id (and other query stuff)
                song_url = re.sub("\?.*", "", song_url)
            if song_url.startswith("spotify:"):
                parts = song_url.split(":")
                try:
                    if "track" in parts:
                        res = await self.spotify.get_track(parts[-1])
                        song_url = res["artists"][0]["name"] + " " + res["name"]

                    elif "album" in parts:
                        res = await self.spotify.get_album(parts[-1])
                        await self._do_playlist_checks(permissions, player, author, res["tracks"]["items"])
                        procmesg = await self.safe_send_message(
                            channel,
                            self.str.get("cmd-play-spotify-album-process", "Processing album `{0}` (`{1}`)").format(
                                res["name"], song_url
                            ),
                        )
                        for i in res["tracks"]["items"]:
                            song_url = i["name"] + " " + i["artists"][0]["name"]
                            log.debug("Processing {0}".format(song_url))
                            await self.cmd_play(message, player, channel, author, permissions, leftover_args, song_url)
                        await self.safe_delete_message(procmesg)
                        return Response(
                            self.str.get("cmd-play-spotify-album-queued", "Enqueued `{0}` with **{1}** songs.").format(
                                res["name"], len(res["tracks"]["items"])
                            )
                        )

                    elif "playlist" in parts:
                        res = []
                        r = await self.spotify.get_playlist_tracks(parts[-1])
                        while True:
                            res.extend(r["items"])
                            if r["next"] is not None:
                                r = await self.spotify.make_spotify_req(r["next"])
                                continue
                            else:
                                break
                        await self._do_playlist_checks(permissions, player, author, res)
                        procmesg = await self.safe_send_message(
                            channel,
                            self.str.get(
                                "cmd-play-spotify-playlist-process", "Processing playlist `{0}` (`{1}`)"
                            ).format(parts[-1], song_url),
                        )
                        for i in res:
                            song_url = i["track"]["name"] + " " + i["track"]["artists"][0]["name"]
                            log.debug("Processing {0}".format(song_url))
                            await self.cmd_play(message, player, channel, author, permissions, leftover_args, song_url)
                        await self.safe_delete_message(procmesg)
                        return Response(
                            self.str.get(
                                "cmd-play-spotify-playlist-queued", "Enqueued `{0}` with **{1}** songs."
                            ).format(parts[-1], len(res))
                        )

                    else:
                        raise exceptions.CommandError(
                            self.str.get("cmd-play-spotify-unsupported", "That is not a supported Spotify URI."),
                            expire_in=30,
                        )
                except exceptions.SpotifyError:
                    raise exceptions.CommandError(
                        self.str.get(
                            "cmd-play-spotify-invalid", "You either provided an invalid URI, or there was a problem."
                        )
                    )

        async def get_info(song_url):
            info = await self.downloader.extract_info(player.playlist.loop, song_url, download=False, process=False)
            # If there is an exception arise when processing we go on and let extract_info down the line report it
            # because info might be a playlist and thing that's broke it might be individual entry
            try:
                info_process = await self.downloader.extract_info(player.playlist.loop, song_url, download=False)
                info_process_err = None
            except Exception as e:
                info_process = None
                info_process_err = e

            return (info, info_process, info_process_err)

        # This lock prevent spamming play command to add entries that exceeds time limit/ maximum song limit
        async with self.aiolocks[_func_() + ":" + str(author.id)]:
            if permissions.max_songs and player.playlist.count_for_user(author) >= permissions.max_songs:
                raise exceptions.PermissionsError(
                    self.str.get("cmd-play-limit", "You have reached your enqueued song limit ({0})").format(
                        permissions.max_songs
                    ),
                    expire_in=30,
                )

            if player.karaoke_mode and not permissions.bypass_karaoke_mode:
                raise exceptions.PermissionsError(
                    self.str.get("karaoke-enabled", "Karaoke mode is enabled, please try again when its disabled!"),
                    expire_in=30,
                )

            # Try to determine entry type, if _type is playlist then there should be entries
            while True:
                try:
                    info, info_process, info_process_err = await get_info(song_url)
                    log.debug(info)

                    if (
                        info_process
                        and info
                        and info_process.get("_type", None) == "playlist"
                        and "entries" not in info
                        and not info.get("url", "").startswith("ytsearch")
                    ):
                        use_url = info_process.get("webpage_url", None) or info_process.get("url", None)
                        if use_url == song_url:
                            log.warning("Determined incorrect entry type, but suggested url is the same.  Help.")
                            break  # If we break here it will break things down the line and give "This is a playlist" exception as a result

                        log.debug('Assumed url "%s" was a single entry, was actually a playlist' % song_url)
                        log.debug('Using "%s" instead' % use_url)
                        song_url = use_url
                    else:
                        break

                except Exception as e:
                    if "unknown url type" in str(e):
                        song_url = song_url.replace(":", "")  # it's probably not actually an extractor
                        info, info_process, info_process_err = await get_info(song_url)
                    else:
                        raise exceptions.CommandError(e, expire_in=30)

            if not info:
                raise exceptions.CommandError(
                    self.str.get(
                        "cmd-play-noinfo", "That video cannot be played. Try using the {0}stream command."
                    ).format(self.config.command_prefix),
                    expire_in=30,
                )

            if info.get("extractor", "") not in permissions.extractors and permissions.extractors:
                raise exceptions.PermissionsError(
                    self.str.get(
                        "cmd-play-badextractor", "You do not have permission to play media from this service."
                    ),
                    expire_in=30,
                )

            # abstract the search handling away from the user
            # our ytdl options allow us to use search strings as input urls
            if info.get("url", "").startswith("ytsearch"):
                # print("[Command:play] Searching for \"%s\"" % song_url)
                if info_process:
                    info = info_process
                else:
                    await self.safe_send_message(channel, "```\n%s\n```" % info_process_err, expire_in=120)
                    raise exceptions.CommandError(
                        self.str.get(
                            "cmd-play-nodata",
                            "Error extracting info from search string, youtubedl returned no data. "
                            "You may need to restart the bot if this continues to happen.",
                        ),
                        expire_in=30,
                    )

                song_url = info_process.get("webpage_url", None) or info_process.get("url", None)

                if "entries" in info:
                    # if entry is playlist then only get the first one
                    song_url = info["entries"][0]["webpage_url"]
                    info = info["entries"][0]

            # If it's playlist
            if "entries" in info:
                await self._do_playlist_checks(permissions, player, author, info["entries"])

                num_songs = sum(1 for _ in info["entries"])

                if info["extractor"].lower() in ["youtube:playlist", "soundcloud:set", "bandcamp:album"]:
                    try:
                        return await self._cmd_play_playlist_async(
                            player, channel, author, permissions, song_url, info["extractor"]
                        )
                    except exceptions.CommandError:
                        raise
                    except Exception as e:
                        log.error("Error queuing playlist", exc_info=True)
                        raise exceptions.CommandError(
                            self.str.get("cmd-play-playlist-error", "Error queuing playlist:\n`{0}`").format(e),
                            expire_in=30,
                        )

                t0 = time.time()

                # My test was 1.2 seconds per song, but we maybe should fudge it a bit, unless we can
                # monitor it and edit the message with the estimated time, but that's some ADVANCED SHIT
                # I don't think we can hook into it anyways, so this will have to do.
                # It would probably be a thread to check a few playlists and get the speed from that
                # Different playlists might download at different speeds though
                wait_per_song = 1.2

                procmesg = await self.safe_send_message(
                    channel,
                    self.str.get(
                        "cmd-play-playlist-gathering-1", "Gathering playlist information for {0} songs{1}"
                    ).format(
                        num_songs,
                        self.str.get("cmd-play-playlist-gathering-2", ", ETA: {0} seconds").format(
                            fixg(num_songs * wait_per_song)
                        )
                        if num_songs >= 10
                        else ".",
                    ),
                )

                # We don't have a pretty way of doing this yet.  We need either a loop
                # that sends these every 10 seconds or a nice context manager.
                await self.send_typing(channel)

                # TODO: I can create an event emitter object instead, add event functions, and every play list might be asyncified
                #       Also have a "verify_entry" hook with the entry as an arg and returns the entry if its ok

                entry_list, position = await player.playlist.import_from(song_url, channel=channel, author=author)

                tnow = time.time()
                ttime = tnow - t0
                listlen = len(entry_list)
                drop_count = 0

                if permissions.max_song_length:
                    for e in entry_list.copy():
                        if e.duration > permissions.max_song_length:
                            player.playlist.entries.remove(e)
                            entry_list.remove(e)
                            drop_count += 1
                            # Im pretty sure there's no situation where this would ever break
                            # Unless the first entry starts being played, which would make this a race condition
                    if drop_count:
                        print("Dropped %s songs" % drop_count)

                log.info(
                    "Processed {} songs in {} seconds at {:.2f}s/song, {:+.2g}/song from expected ({}s)".format(
                        listlen,
                        fixg(ttime),
                        ttime / listlen if listlen else 0,
                        ttime / listlen - wait_per_song if listlen - wait_per_song else 0,
                        fixg(wait_per_song * num_songs),
                    )
                )

                await self.safe_delete_message(procmesg)

                if not listlen - drop_count:
                    raise exceptions.CommandError(
                        self.str.get(
                            "cmd-play-playlist-maxduration",
                            "No songs were added, all songs were over max duration (%ss)",
                        )
                        % permissions.max_song_length,
                        expire_in=30,
                    )

                reply_text = self.str.get(
                    "cmd-play-playlist-reply", "Enqueued **%s** songs to be played. Position in queue: %s"
                )
                btext = str(listlen - drop_count)

            # If it's an entry
            else:
                # youtube:playlist extractor but it's actually an entry
                if info.get("extractor", "").startswith("youtube:playlist"):
                    try:
                        info = await self.downloader.extract_info(
                            player.playlist.loop,
                            "https://www.youtube.com/watch?v=%s" % info.get("url", ""),
                            download=False,
                            process=False,
                        )
                    except Exception as e:
                        raise exceptions.CommandError(e, expire_in=30)

                if permissions.max_song_length and info.get("duration", 0) > permissions.max_song_length:
                    raise exceptions.PermissionsError(
                        self.str.get("cmd-play-song-limit", "Song duration exceeds limit ({0} > {1})").format(
                            info["duration"], permissions.max_song_length
                        ),
                        expire_in=30,
                    )

                entry, position = await player.playlist.add_entry(song_url, channel=channel, author=author)

                reply_text = self.str.get("cmd-play-song-reply", "Enqueued `%s` to be played. Position in queue: %s")
                btext = entry.title

            if position == 1 and player.is_stopped:
                position = self.str.get("cmd-play-next", "Up next!")
                reply_text %= (btext, position)

            else:
                reply_text %= (btext, position)
                try:
                    time_until = await player.playlist.estimate_time_until(position, player)
                    reply_text += self.str.get("cmd-play-eta", " - estimated time until playing: %s") % ftimedelta(
                        time_until
                    )
                except exceptions.InvalidDataError:
                    reply_text += self.str.get("cmd-play-eta-error", " - cannot estimate time until playing")
                except:
                    traceback.print_exc()

        return Response(reply_text, delete_after=30)

    async def _cmd_play_playlist_async(self, player, channel, author, permissions, playlist_url, extractor_type):
        """
        Secret handler to use the async wizardry to make playlist queuing non-"blocking"
        """

        await self.send_typing(channel)
        info = await self.downloader.extract_info(player.playlist.loop, playlist_url, download=False, process=False)

        if not info:
            raise exceptions.CommandError(self.str.get("cmd-play-playlist-invalid", "That playlist cannot be played."))

        num_songs = sum(1 for _ in info["entries"])
        t0 = time.time()

        busymsg = await self.safe_send_message(
            channel, self.str.get("cmd-play-playlist-process", "Processing {0} songs...").format(num_songs)
        )  # TODO: From playlist_title
        await self.send_typing(channel)

        entries_added = 0
        if extractor_type == "youtube:playlist":
            try:
                entries_added = await player.playlist.async_process_youtube_playlist(
                    playlist_url, channel=channel, author=author
                )
                # TODO: Add hook to be called after each song
                # TODO: Add permissions

            except Exception:
                log.error("Error processing playlist", exc_info=True)
                raise exceptions.CommandError(
                    self.str.get("cmd-play-playlist-queueerror", "Error handling playlist {0} queuing.").format(
                        playlist_url
                    ),
                    expire_in=30,
                )

        elif extractor_type.lower() in ["soundcloud:set", "bandcamp:album"]:
            try:
                entries_added = await player.playlist.async_process_sc_bc_playlist(
                    playlist_url, channel=channel, author=author
                )
                # TODO: Add hook to be called after each song
                # TODO: Add permissions

            except Exception:
                log.error("Error processing playlist", exc_info=True)
                raise exceptions.CommandError(
                    self.str.get("cmd-play-playlist-queueerror", "Error handling playlist {0} queuing.").format(
                        playlist_url
                    ),
                    expire_in=30,
                )

        songs_processed = len(entries_added)
        drop_count = 0
        skipped = False

        if permissions.max_song_length:
            for e in entries_added.copy():
                if e.duration > permissions.max_song_length:
                    try:
                        player.playlist.entries.remove(e)
                        entries_added.remove(e)
                        drop_count += 1
                    except:
                        pass

            if drop_count:
                log.debug("Dropped %s songs" % drop_count)

            if player.current_entry and player.current_entry.duration > permissions.max_song_length:
                await self.safe_delete_message(self.server_specific_data[channel.guild]["last_np_msg"])
                self.server_specific_data[channel.guild]["last_np_msg"] = None
                skipped = True
                player.skip()
                entries_added.pop()

        await self.safe_delete_message(busymsg)

        songs_added = len(entries_added)
        tnow = time.time()
        ttime = tnow - t0
        wait_per_song = 1.2
        # TODO: actually calculate wait per song in the process function and return that too

        # This is technically inaccurate since bad songs are ignored but still take up time
        log.info(
            "Processed {}/{} songs in {} seconds at {:.2f}s/song, {:+.2g}/song from expected ({}s)".format(
                songs_processed,
                num_songs,
                fixg(ttime),
                ttime / num_songs if num_songs else 0,
                ttime / num_songs - wait_per_song if num_songs - wait_per_song else 0,
                fixg(wait_per_song * num_songs),
            )
        )

        if not songs_added:
            basetext = (
                self.str.get(
                    "cmd-play-playlist-maxduration", "No songs were added, all songs were over max duration (%ss)"
                )
                % permissions.max_song_length
            )
            if skipped:
                basetext += self.str.get(
                    "cmd-play-playlist-skipped", "\nAdditionally, the current song was skipped for being too long."
                )

            raise exceptions.CommandError(basetext, expire_in=30)

        return Response(
            self.str.get("cmd-play-playlist-reply-secs", "Enqueued {0} songs to be played in {1} seconds").format(
                songs_added, fixg(ttime, 1)
            ),
            delete_after=30,
        )

    async def cmd_stream(self, player, channel, author, permissions, song_url):
        """
        Usage:
            {command_prefix}stream song_link

        Enqueue a media stream.
        This could mean an actual stream like Twitch or shoutcast, or simply streaming
        media without predownloading it.  Note: FFmpeg is notoriously bad at handling
        streams, especially on poor connections.  You have been warned.
        """

        song_url = song_url.strip("<>")

        if permissions.max_songs and player.playlist.count_for_user(author) >= permissions.max_songs:
            raise exceptions.PermissionsError(
                self.str.get("cmd-stream-limit", "You have reached your enqueued song limit ({0})").format(
                    permissions.max_songs
                ),
                expire_in=30,
            )

        if player.karaoke_mode and not permissions.bypass_karaoke_mode:
            raise exceptions.PermissionsError(
                self.str.get("karaoke-enabled", "Karaoke mode is enabled, please try again when its disabled!"),
                expire_in=30,
            )

        await self.send_typing(channel)
        await player.playlist.add_stream_entry(song_url, channel=channel, author=author)

        return Response(self.str.get("cmd-stream-success", "Streaming."), delete_after=6)

    async def cmd_search(self, message, player, channel, author, permissions, leftover_args):
        """
        Usage:
            {command_prefix}search [service] [number] query

        Searches a service for a video and adds it to the queue.
        - service: any one of the following services:
            - youtube (yt) (default if unspecified)
            - soundcloud (sc)
            - yahoo (yh)
        - number: return a number of video results and waits for user to choose one
          - defaults to 3 if unspecified
          - note: If your search query starts with a number,
                  you must put your query in quotes
            - ex: {command_prefix}search 2 "I ran seagulls"
        The command issuer can use reactions to indicate their response to each result.
        """

        if permissions.max_songs and player.playlist.count_for_user(author) > permissions.max_songs:
            raise exceptions.PermissionsError(
                self.str.get("cmd-search-limit", "You have reached your playlist item limit ({0})").format(
                    permissions.max_songs
                ),
                expire_in=30,
            )

        if player.karaoke_mode and not permissions.bypass_karaoke_mode:
            raise exceptions.PermissionsError(
                self.str.get("karaoke-enabled", "Karaoke mode is enabled, please try again when its disabled!"),
                expire_in=30,
            )

        def argcheck():
            if not leftover_args:
                # noinspection PyUnresolvedReferences
                raise exceptions.CommandError(
                    self.str.get("cmd-search-noquery", "Please specify a search query.\n%s")
                    % dedent(self.cmd_search.__doc__.format(command_prefix=self.config.command_prefix)),
                    expire_in=60,
                )

        argcheck()

        try:
            leftover_args = shlex.split(" ".join(leftover_args))
        except ValueError:
            raise exceptions.CommandError(
                self.str.get("cmd-search-noquote", "Please quote your search query properly."), expire_in=30
            )

<<<<<<< HEAD
        service = 'youtube'
        items_requested = self.config.defaultsearchresults
=======
        service = "youtube"
        items_requested = 3
>>>>>>> a17495ac
        max_items = permissions.max_search_items
        services = {
            "youtube": "ytsearch",
            "soundcloud": "scsearch",
            "yahoo": "yvsearch",
            "yt": "ytsearch",
            "sc": "scsearch",
            "yh": "yvsearch",
        }

        if leftover_args[0] in services:
            service = leftover_args.pop(0)
            argcheck()

        if leftover_args[0].isdigit():
            items_requested = int(leftover_args.pop(0))
            argcheck()

            if items_requested > max_items:
                raise exceptions.CommandError(
                    self.str.get("cmd-search-searchlimit", "You cannot search for more than %s videos") % max_items
                )

        # Look jake, if you see this and go "what the fuck are you doing"
        # and have a better idea on how to do this, i'd be delighted to know.
        # I don't want to just do ' '.join(leftover_args).strip("\"'")
        # Because that eats both quotes if they're there
        # where I only want to eat the outermost ones
        if leftover_args[0][0] in "'\"":
            lchar = leftover_args[0][0]
            leftover_args[0] = leftover_args[0].lstrip(lchar)
            leftover_args[-1] = leftover_args[-1].rstrip(lchar)

        search_query = "%s%s:%s" % (services[service], items_requested, " ".join(leftover_args))

        search_msg = await self.safe_send_message(
            channel, self.str.get("cmd-search-searching", "Searching for videos...")
        )
        await self.send_typing(channel)

        try:
            info = await self.downloader.extract_info(player.playlist.loop, search_query, download=False, process=True)

        except Exception as e:
            await self.safe_edit_message(search_msg, str(e), send_if_fail=True)
            return
        else:
            await self.safe_delete_message(search_msg)

        if not info:
            return Response(self.str.get("cmd-search-none", "No videos found."), delete_after=30)

<<<<<<< HEAD
        # Decide if the list approach or the reaction approach should be used
        if self.config.searchlist:
            result_message_array = []

            if self.config.embeds:
                content = self._gen_embed()
                content.title = self.str.get('cmd-search-title',"{0} search results:").format(service.capitalize())
                content.description = "To select a song, type the corresponding number"
            else:
                result_header = self.str.get('cmd-search-title', "{0} search results:").format(
                    service.capitalize())
                result_header += "\n\n"

            for e in info['entries']:
                # This formats the results and adds it to an array
                # format_song_duration removes the hour section
                # if the song is shorter than an hour
                result_message_array.append(
                    self.str.get('cmd-search-list-entry', '**{0}**. **{1}** | {2}').format(
                    info['entries'].index(e) + 1,e['title'],format_song_duration(
                            ftimedelta(timedelta(seconds=e['duration'])))))
            # This combines the formatted result strings into one list.
            result_string = "\n".join('{0}'.format(result) for result in result_message_array)
            result_string += "\n**0.** Cancel"
=======
        for e in info["entries"]:
            result_message = await self.safe_send_message(
                channel,
                self.str.get("cmd-search-result", "Result {0}/{1}: {2}").format(
                    info["entries"].index(e) + 1, len(info["entries"]), e["webpage_url"]
                ),
            )

            def check(reaction, user):
                return (
                    user == message.author and reaction.message.id == result_message.id
                )  # why can't these objs be compared directly?

            reactions = ["\u2705", "\U0001F6AB", "\U0001F3C1"]
            for r in reactions:
                await result_message.add_reaction(r)
>>>>>>> a17495ac

            if self.config.embeds:
                # Add the result entries to the embedded message and send it to the channel
                content.add_field(name=self.str.get(
                    'cmd-search-field-name',"Pick a song"),value=result_string, inline=False)
                result_message = await self.safe_send_message(channel, content)
            else:
                # Construct the complete message and send it to the channel.
                result_string = result_header + result_string
                result_string += "\n\nSelect song by typing the corresponding number or type cancel to cancel search"
                result_message = await self.safe_send_message(
                    channel, self.str.get('cmd-search-result-list-noembed',"{0}").format(result_string))

            # Check to verify that recived message is valid.
            def check(reply):
                return reply.channel.id == channel.id \
                       and reply.author == message.author \
                       and reply.content.isdigit() \
                       and -1 <= int(reply.content) - 1 <= len(info['entries'])

            # Wait for a response from the author.
            try:
<<<<<<< HEAD
                choice = await self.wait_for('message', timeout=30.0, check=check)
=======
                reaction, user = await self.wait_for("reaction_add", timeout=30.0, check=check)
>>>>>>> a17495ac
            except asyncio.TimeoutError:
                await self.safe_delete_message(result_message)
                return

<<<<<<< HEAD

            if choice.content == '0':
                # Choice 0 will cancel the search
                if self.config.delete_invoking:
                    await self.safe_delete_message(choice)
=======
            if str(reaction.emoji) == "\u2705":  # check
                await self.safe_delete_message(result_message)
                await self.cmd_play(message, player, channel, author, permissions, [], e["webpage_url"])
                return Response(self.str.get("cmd-search-accept", "Alright, coming right up!"), delete_after=30)
            elif str(reaction.emoji) == "\U0001F6AB":  # cross
>>>>>>> a17495ac
                await self.safe_delete_message(result_message)
            else:
                # Here we have a valid choice lets queue it.
                if self.config.delete_invoking:
                    await self.safe_delete_message(choice)
                await self.safe_delete_message(result_message)
                await self.cmd_play(message, player, channel, author, permissions, [],
                                    info['entries'][int(choice.content) - 1]['webpage_url'])
                if self.config.embeds:
                    return Response(self.str.get('cmd-search-accept-list-embed', "[{0}]({1}) added to que").format(
                        info['entries'][int(choice.content) - 1]['title'],
                        info['entries'][int(choice.content) - 1]['webpage_url']), delete_after=30)
                else:
                    return Response(self.str.get('cmd-search-accept-list-noembed', "{0} added to que").format(
                        info['entries'][int(choice.content) - 1]['title']), delete_after=30)
        else:
            # Original code
            for e in info['entries']:
                result_message = await self.safe_send_message(channel, self.str.get('cmd-search-result', "Result {0}/{1}: {2}").format(
                    info['entries'].index(e) + 1, len(info['entries']), e['webpage_url']))

                def check(reaction, user):
                    return user == message.author and reaction.message.id == result_message.id  # why can't these objs be compared directly?

                reactions = ['\u2705', '\U0001F6AB', '\U0001F3C1']
                for r in reactions:
                    await result_message.add_reaction(r)

                try:
                    reaction, user = await self.wait_for('reaction_add', timeout=30.0, check=check)
                except asyncio.TimeoutError:
                    await self.safe_delete_message(result_message)
                    return

<<<<<<< HEAD
                if str(reaction.emoji) == '\u2705':  # check
                    await self.safe_delete_message(result_message)
                    await self.cmd_play(message, player, channel, author, permissions, [], e['webpage_url'])
                    return Response(self.str.get('cmd-search-accept', "Alright, coming right up!"), delete_after=30)
                elif str(reaction.emoji) == '\U0001F6AB':  # cross
                    await self.safe_delete_message(result_message)
                    continue
                else:
                    await self.safe_delete_message(result_message)
                    break
        return Response(self.str.get('cmd-search-decline', "Oh well :("), delete_after=30)
=======
        return Response(self.str.get("cmd-search-decline", "Oh well :("), delete_after=30)
>>>>>>> a17495ac


    async def cmd_np(self, player, channel, guild, message):
        """
        Usage:
            {command_prefix}np

        Displays the current song in chat.
        """

        if player.current_entry:
            if self.server_specific_data[guild]["last_np_msg"]:
                await self.safe_delete_message(self.server_specific_data[guild]["last_np_msg"])
                self.server_specific_data[guild]["last_np_msg"] = None

            # TODO: Fix timedelta garbage with util function
            song_progress = ftimedelta(timedelta(seconds=player.progress))
            song_total = (
                ftimedelta(timedelta(seconds=player.current_entry.duration))
                if player.current_entry.duration != None
                else "(no duration data)"
            )

            streaming = isinstance(player.current_entry, StreamPlaylistEntry)
            prog_str = ("`[{progress}]`" if streaming else "`[{progress}/{total}]`").format(
                progress=song_progress, total=song_total
            )
            prog_bar_str = ""

            # percentage shows how much of the current song has already been played
            percentage = 0.0
            if player.current_entry.duration and player.current_entry.duration > 0:
                percentage = player.progress / player.current_entry.duration

            # create the actual bar
            progress_bar_length = 30
            for i in range(progress_bar_length):
                if percentage < 1 / progress_bar_length * i:
                    prog_bar_str += "□"
                else:
                    prog_bar_str += "■"

            action_text = (
                self.str.get("cmd-np-action-streaming", "Streaming")
                if streaming
                else self.str.get("cmd-np-action-playing", "Playing")
            )

            if player.current_entry.meta.get("channel", False) and player.current_entry.meta.get("author", False):
                np_text = self.str.get(
                    "cmd-np-reply-author",
                    "Now {action}: **{title}** added by **{author}**\nProgress: {progress_bar} {progress}\n\N{WHITE RIGHT POINTING BACKHAND INDEX} <{url}>",
                ).format(
                    action=action_text,
                    title=player.current_entry.title,
                    author=player.current_entry.meta["author"].name,
                    progress_bar=prog_bar_str,
                    progress=prog_str,
                    url=player.current_entry.url,
                )
            else:

                np_text = self.str.get(
                    "cmd-np-reply-noauthor",
                    "Now {action}: **{title}**\nProgress: {progress_bar} {progress}\n\N{WHITE RIGHT POINTING BACKHAND INDEX} <{url}>",
                ).format(
                    action=action_text,
                    title=player.current_entry.title,
                    progress_bar=prog_bar_str,
                    progress=prog_str,
                    url=player.current_entry.url,
                )

            self.server_specific_data[guild]["last_np_msg"] = await self.safe_send_message(channel, np_text)
            await self._manual_delete_check(message)
        else:
            return Response(
                self.str.get("cmd-np-none", "There are no songs queued! Queue something with {0}play.").format(
                    self.config.command_prefix
                ),
                delete_after=30,
            )

    async def cmd_summon(self, channel, guild, author, voice_channel):
        """
        Usage:
            {command_prefix}summon

        Call the bot to the summoner's voice channel.
        """

        if not author.voice:
            raise exceptions.CommandError(
                self.str.get("cmd-summon-novc", "You are not connected to voice. Try joining a voice channel!")
            )

        voice_client = self.voice_client_in(guild)
        if voice_client and guild == author.voice.channel.guild:
            await voice_client.move_to(author.voice.channel)
        else:
            # move to _verify_vc_perms?
            chperms = author.voice.channel.permissions_for(guild.me)

            if not chperms.connect:
                log.warning("Cannot join channel '{0}', no permission.".format(author.voice.channel.name))
                raise exceptions.CommandError(
                    self.str.get(
                        "cmd-summon-noperms-connect", "Cannot join channel `{0}`, no permission to connect."
                    ).format(author.voice.channel.name),
                    expire_in=25,
                )

            elif not chperms.speak:
                log.warning("Cannot join channel '{0}', no permission to speak.".format(author.voice.channel.name))
                raise exceptions.CommandError(
                    self.str.get(
                        "cmd-summon-noperms-speak", "Cannot join channel `{0}`, no permission to speak."
                    ).format(author.voice.channel.name),
                    expire_in=25,
                )

            player = await self.get_player(author.voice.channel, create=True, deserialize=self.config.persistent_queue)

            if player.is_stopped:
                player.play()

            if self.config.auto_playlist:
                await self.on_player_finished_playing(player)

        log.info("Joining {0.guild.name}/{0.name}".format(author.voice.channel))

        return Response(self.str.get("cmd-summon-reply", "Connected to `{0.name}`").format(author.voice.channel))

    async def cmd_pause(self, player):
        """
        Usage:
            {command_prefix}pause

        Pauses playback of the current song.
        """

        if player.is_playing:
            player.pause()
            return Response(
                self.str.get("cmd-pause-reply", "Paused music in `{0.name}`").format(player.voice_client.channel)
            )

        else:
            raise exceptions.CommandError(self.str.get("cmd-pause-none", "Player is not playing."), expire_in=30)

    async def cmd_resume(self, player):
        """
        Usage:
            {command_prefix}resume

        Resumes playback of a paused song.
        """

        if player.is_paused:
            player.resume()
            return Response(self.str.get('cmd-resume-reply', 'Resumed music in `{0.name}`').format(player.voice_client.channel), delete_after=15)
        elif player.is_stopped and player.playlist:
            player.play()
        else:
            raise exceptions.CommandError(self.str.get("cmd-resume-none", "Player is not paused."), expire_in=30)

    async def cmd_shuffle(self, channel, player):
        """
        Usage:
            {command_prefix}shuffle

        Shuffles the server's queue.
        """

        player.playlist.shuffle()

        cards = ["\N{BLACK SPADE SUIT}", "\N{BLACK CLUB SUIT}", "\N{BLACK HEART SUIT}", "\N{BLACK DIAMOND SUIT}"]
        random.shuffle(cards)

        hand = await self.safe_send_message(channel, " ".join(cards))
        await asyncio.sleep(0.6)

        for x in range(4):
            random.shuffle(cards)
            await self.safe_edit_message(hand, " ".join(cards))
            await asyncio.sleep(0.6)

        await self.safe_delete_message(hand, quiet=True)
        return Response(
            self.str.get("cmd-shuffle-reply", "Shuffled `{0}`'s queue.").format(player.voice_client.channel.guild),
            delete_after=15,
        )

    async def cmd_clear(self, player, author):
        """
        Usage:
            {command_prefix}clear

        Clears the playlist.
        """

        player.playlist.clear()
        return Response(
            self.str.get("cmd-clear-reply", "Cleared `{0}`'s queue").format(player.voice_client.channel.guild),
            delete_after=20,
        )

    async def cmd_remove(self, user_mentions, message, author, permissions, channel, player, index=None):
        """
        Usage:
            {command_prefix}remove [# in queue]

        Removes queued songs. If a number is specified, removes that song in the queue, otherwise removes the most recently queued song.
        """

        if not player.playlist.entries:
            raise exceptions.CommandError(self.str.get("cmd-remove-none", "There's nothing to remove!"), expire_in=20)

        if user_mentions:
            for user in user_mentions:
                if permissions.remove or author == user:
                    try:
                        entry_indexes = [e for e in player.playlist.entries if e.meta.get("author", None) == user]
                        for entry in entry_indexes:
                            player.playlist.entries.remove(entry)
                        entry_text = "%s " % len(entry_indexes) + "item"
                        if len(entry_indexes) > 1:
                            entry_text += "s"
                        return Response(
                            self.str.get("cmd-remove-reply", "Removed `{0}` added by `{1}`")
                            .format(entry_text, user.name)
                            .strip()
                        )

                    except ValueError:
                        raise exceptions.CommandError(
                            self.str.get("cmd-remove-missing", "Nothing found in the queue from user `%s`")
                            % user.name,
                            expire_in=20,
                        )

                raise exceptions.PermissionsError(
                    self.str.get(
                        "cmd-remove-noperms",
                        "You do not have the valid permissions to remove that entry from the queue, make sure you're the one who queued it or have instant skip permissions",
                    ),
                    expire_in=20,
                )

        if not index:
            index = len(player.playlist.entries)

        try:
            index = int(index)
        except (TypeError, ValueError):
            raise exceptions.CommandError(
                self.str.get("cmd-remove-invalid", "Invalid number. Use {}queue to find queue positions.").format(
                    self.config.command_prefix
                ),
                expire_in=20,
            )

        if index > len(player.playlist.entries):
            raise exceptions.CommandError(
                self.str.get("cmd-remove-invalid", "Invalid number. Use {}queue to find queue positions.").format(
                    self.config.command_prefix
                ),
                expire_in=20,
            )

        if permissions.remove or author == player.playlist.get_entry_at_index(index - 1).meta.get("author", None):
            entry = player.playlist.delete_entry_at_index((index - 1))
            await self._manual_delete_check(message)
            if entry.meta.get("channel", False) and entry.meta.get("author", False):
                return Response(
                    self.str.get("cmd-remove-reply-author", "Removed entry `{0}` added by `{1}`")
                    .format(entry.title, entry.meta["author"].name)
                    .strip()
                )
            else:
                return Response(
                    self.str.get("cmd-remove-reply-noauthor", "Removed entry `{0}`").format(entry.title).strip()
                )
        else:
            raise exceptions.PermissionsError(
                self.str.get(
                    "cmd-remove-noperms",
                    "You do not have the valid permissions to remove that entry from the queue, make sure you're the one who queued it or have instant skip permissions",
                ),
                expire_in=20,
            )

    async def cmd_skip(self, player, channel, author, message, permissions, voice_channel, param=""):
        """
        Usage:
            {command_prefix}skip [force/f]

        Skips the current song when enough votes are cast.
        Owners and those with the instaskip permission can add 'force' or 'f' after the command to force skip.
        """

        if player.is_stopped:
            raise exceptions.CommandError(
                self.str.get("cmd-skip-none", "Can't skip! The player is not playing!"), expire_in=20
            )

        if not player.current_entry:
            if player.playlist.peek():
                if player.playlist.peek()._is_downloading:
                    return Response(
                        self.str.get("cmd-skip-dl", "The next song (`%s`) is downloading, please wait.")
                        % player.playlist.peek().title
                    )

                elif player.playlist.peek().is_downloaded:
                    print("The next song will be played shortly.  Please wait.")
                else:
                    print(
                        "Something odd is happening.  "
                        "You might want to restart the bot if it doesn't start working."
                    )
            else:
                print(
                    "Something strange is happening.  "
                    "You might want to restart the bot if it doesn't start working."
                )

        current_entry = player.current_entry

        permission_force_skip = permissions.instaskip or (
            self.config.allow_author_skip and author == player.current_entry.meta.get("author", None)
        )
        force_skip = param.lower() in ["force", "f"]

        if permission_force_skip and (force_skip or self.config.legacy_skip):
            player.skip()  # TODO: check autopause stuff here
            await self._manual_delete_check(message)
            return Response(
                self.str.get("cmd-skip-force", "Force skipped `{}`.").format(current_entry.title),
                reply=True,
                delete_after=30,
            )

        if not permission_force_skip and force_skip:
            raise exceptions.PermissionsError(
                self.str.get("cmd-skip-force-noperms", "You do not have permission to force skip."), expire_in=30
            )

        # TODO: ignore person if they're deaf or take them out of the list or something?
        # Currently is recounted if they vote, deafen, then vote

        num_voice = sum(1 for m in voice_channel.members if not (m.voice.deaf or m.voice.self_deaf or m == self.user))
        if num_voice == 0:
            num_voice = 1  # incase all users are deafened, to avoid divison by zero

        num_skips = player.skip_state.add_skipper(author.id, message)

        skips_remaining = (
            min(
                self.config.skips_required,
                math.ceil(self.config.skip_ratio_required / (1 / num_voice)),  # Number of skips from config ratio
            )
            - num_skips
        )

        if skips_remaining <= 0:
            player.skip()  # check autopause stuff here
            # @TheerapakG: Check for pausing state in the player.py make more sense
            return Response(
                self.str.get(
                    "cmd-skip-reply-skipped-1",
                    "Your skip for `{0}` was acknowledged.\nThe vote to skip has been passed.{1}",
                ).format(
                    current_entry.title,
                    self.str.get("cmd-skip-reply-skipped-2", " Next song coming up!")
                    if player.playlist.peek()
                    else "",
                ),
                reply=True,
                delete_after=20,
            )

        else:
            # TODO: When a song gets skipped, delete the old x needed to skip messages
            return Response(
                self.str.get(
                    "cmd-skip-reply-voted-1",
                    "Your skip for `{0}` was acknowledged.\n**{1}** more {2} required to vote to skip this song.",
                ).format(
                    current_entry.title,
                    skips_remaining,
                    self.str.get("cmd-skip-reply-voted-2", "person is")
                    if skips_remaining == 1
                    else self.str.get("cmd-skip-reply-voted-3", "people are"),
                ),
                reply=True,
                delete_after=20,
            )

    async def cmd_volume(self, message, player, new_volume=None):
        """
        Usage:
            {command_prefix}volume (+/-)[volume]

        Sets the playback volume. Accepted values are from 1 to 100.
        Putting + or - before the volume will make the volume change relative to the current volume.
        """

        if not new_volume:
            return Response(
                self.str.get("cmd-volume-current", "Current volume: `%s%%`") % int(player.volume * 100),
                reply=True,
                delete_after=20,
            )

        relative = False
        if new_volume[0] in "+-":
            relative = True

        try:
            new_volume = int(new_volume)

        except ValueError:
            raise exceptions.CommandError(
                self.str.get("cmd-volume-invalid", "`{0}` is not a valid number").format(new_volume), expire_in=20
            )

        vol_change = None
        if relative:
            vol_change = new_volume
            new_volume += player.volume * 100

        old_volume = int(player.volume * 100)

        if 0 < new_volume <= 100:
            player.volume = new_volume / 100.0

            return Response(
                self.str.get("cmd-volume-reply", "Updated volume from **%d** to **%d**") % (old_volume, new_volume),
                reply=True,
                delete_after=20,
            )

        else:
            if relative:
                raise exceptions.CommandError(
                    self.str.get(
                        "cmd-volume-unreasonable-relative",
                        "Unreasonable volume change provided: {}{:+} -> {}%.  Provide a change between {} and {:+}.",
                    ).format(old_volume, vol_change, old_volume + vol_change, 1 - old_volume, 100 - old_volume),
                    expire_in=20,
                )
            else:
                raise exceptions.CommandError(
                    self.str.get(
                        "cmd-volume-unreasonable-absolute",
                        "Unreasonable volume provided: {}%. Provide a value between 1 and 100.",
                    ).format(new_volume),
                    expire_in=20,
                )

    @owner_only
    async def cmd_option(self, player, option, value):
        """
        Usage:
            {command_prefix}option [option] [on/y/enabled/off/n/disabled]

        Changes a config option without restarting the bot. Changes aren't permanent and
        only last until the bot is restarted. To make permanent changes, edit the
        config file.

        Valid options:
            autoplaylist, save_videos, now_playing_mentions, auto_playlist_random, auto_pause,
            delete_messages, delete_invoking, write_current_song

        For information about these options, see the option's comment in the config file.
        """

        option = option.lower()
        value = value.lower()
        bool_y = ["on", "y", "enabled"]
        bool_n = ["off", "n", "disabled"]
        generic = [
            "save_videos",
            "now_playing_mentions",
            "auto_playlist_random",
            "auto_pause",
            "delete_messages",
            "delete_invoking",
            "write_current_song",
        ]  # these need to match attribute names in the Config class
        if option in ["autoplaylist", "auto_playlist"]:
            if value in bool_y:
                if self.config.auto_playlist:
                    raise exceptions.CommandError(
                        self.str.get("cmd-option-autoplaylist-enabled", "The autoplaylist is already enabled!")
                    )
                else:
                    if not self.autoplaylist:
                        raise exceptions.CommandError(
                            self.str.get(
                                "cmd-option-autoplaylist-none", "There are no entries in the autoplaylist file."
                            )
                        )
                    self.config.auto_playlist = True
                    await self.on_player_finished_playing(player)
            elif value in bool_n:
                if not self.config.auto_playlist:
                    raise exceptions.CommandError(
                        self.str.get("cmd-option-autoplaylist-disabled", "The autoplaylist is already disabled!")
                    )
                else:
                    self.config.auto_playlist = False
            else:
                raise exceptions.CommandError(
                    self.str.get("cmd-option-invalid-value", "The value provided was not valid.")
                )
            return Response("The autoplaylist is now " + ["disabled", "enabled"][self.config.auto_playlist] + ".")
        else:
            is_generic = [o for o in generic if o == option]  # check if it is a generic bool option
            if is_generic and (value in bool_y or value in bool_n):
                name = is_generic[0]
                log.debug("Setting attribute {0}".format(name))
                setattr(self.config, name, True if value in bool_y else False)  # this is scary but should work
                attr = getattr(self.config, name)
                res = "The option {0} is now ".format(option) + ["disabled", "enabled"][attr] + "."
                log.warning("Option overriden for this session: {0}".format(res))
                return Response(res)
            else:
                raise exceptions.CommandError(
                    self.str.get("cmd-option-invalid-param", "The parameters provided were invalid.")
                )

    async def cmd_queue(self, channel, player):
        """
        Usage:
            {command_prefix}queue

        Prints the current song queue.
        """

        lines = []
        unlisted = 0
        andmoretext = "* ... and %s more*" % ("x" * len(player.playlist.entries))

        if player.is_playing:
            # TODO: Fix timedelta garbage with util function
            song_progress = ftimedelta(timedelta(seconds=player.progress))
            song_total = (
                ftimedelta(timedelta(seconds=player.current_entry.duration))
                if player.current_entry.duration != None
                else "(no duration data)"
            )
            prog_str = "`[%s/%s]`" % (song_progress, song_total)

            if player.current_entry.meta.get("channel", False) and player.current_entry.meta.get("author", False):
                lines.append(
                    self.str.get("cmd-queue-playing-author", "Currently playing: `{0}` added by `{1}` {2}\n").format(
                        player.current_entry.title, player.current_entry.meta["author"].name, prog_str
                    )
                )
            else:
                lines.append(
                    self.str.get("cmd-queue-playing-noauthor", "Currently playing: `{0}` {1}\n").format(
                        player.current_entry.title, prog_str
                    )
                )

        for i, item in enumerate(player.playlist, 1):
            if item.meta.get("channel", False) and item.meta.get("author", False):
                nextline = (
                    self.str.get("cmd-queue-entry-author", "{0} -- `{1}` by `{2}`")
                    .format(i, item.title, item.meta["author"].name)
                    .strip()
                )
            else:
                nextline = self.str.get("cmd-queue-entry-noauthor", "{0} -- `{1}`").format(i, item.title).strip()

            currentlinesum = sum(len(x) + 1 for x in lines)  # +1 is for newline char

            if (currentlinesum + len(nextline) + len(andmoretext) > DISCORD_MSG_CHAR_LIMIT) or (
                i > self.config.queue_length
            ):
                if currentlinesum + len(andmoretext):
                    unlisted += 1
                    continue

            lines.append(nextline)

        if unlisted:
            lines.append(self.str.get("cmd-queue-more", "\n... and %s more") % unlisted)

        if not lines:
            lines.append(
                self.str.get("cmd-queue-none", "There are no songs queued! Queue something with {}play.").format(
                    self.config.command_prefix
                )
            )

        message = "\n".join(lines)
        return Response(message, delete_after=30)

    async def cmd_clean(self, message, channel, guild, author, search_range=50):
        """
        Usage:
            {command_prefix}clean [range]

        Removes up to [range] messages the bot has posted in chat. Default: 50, Max: 1000
        """

        try:
            float(search_range)  # lazy check
            search_range = min(int(search_range), 1000)
        except:
            return Response(
                self.str.get("cmd-clean-invalid", "Invalid parameter. Please provide a number of messages to search."),
                reply=True,
                delete_after=8,
            )

        await self.safe_delete_message(message, quiet=True)

        def is_possible_command_invoke(entry):
            valid_call = any(
                entry.content.startswith(prefix) for prefix in [self.config.command_prefix]
            )  # can be expanded
            return valid_call and not entry.content[1:2].isspace()

        delete_invokes = True
        delete_all = channel.permissions_for(author).manage_messages or self.config.owner_id == author.id

        def check(message):
            if is_possible_command_invoke(message) and delete_invokes:
                return delete_all or message.author == author
            return message.author == self.user

        if self.user.bot:
            if channel.permissions_for(guild.me).manage_messages:
                deleted = await channel.purge(check=check, limit=search_range, before=message)
                return Response(
                    self.str.get("cmd-clean-reply", "Cleaned up {0} message{1}.").format(
                        len(deleted), "s" * bool(deleted)
                    ),
                    delete_after=15,
                )

    async def cmd_pldump(self, channel, author, song_url):
        """
        Usage:
            {command_prefix}pldump url

        Dumps the individual urls of a playlist
        """

        try:
            info = await self.downloader.extract_info(self.loop, song_url.strip("<>"), download=False, process=False)
        except Exception as e:
            raise exceptions.CommandError("Could not extract info from input url\n%s\n" % e, expire_in=25)

        if not info:
            raise exceptions.CommandError("Could not extract info from input url, no data.", expire_in=25)

        if not info.get("entries", None):
            # TODO: Retarded playlist checking
            # set(url, webpageurl).difference(set(url))

            if info.get("url", None) != info.get("webpage_url", info.get("url", None)):
                raise exceptions.CommandError("This does not seem to be a playlist.", expire_in=25)
            else:
                return await self.cmd_pldump(channel, info.get(""))

        linegens = defaultdict(
            lambda: None,
            **{
                "youtube": lambda d: "https://www.youtube.com/watch?v=%s" % d["id"],
                "soundcloud": lambda d: d["url"],
                "bandcamp": lambda d: d["url"],
            }
        )

        exfunc = linegens[info["extractor"].split(":")[0]]

        if not exfunc:
            raise exceptions.CommandError(
                "Could not extract info from input url, unsupported playlist type.", expire_in=25
            )

        with BytesIO() as fcontent:
            for item in info["entries"]:
                fcontent.write(exfunc(item).encode("utf8") + b"\n")

            fcontent.seek(0)
            await author.send(
                "Here's the playlist dump for <%s>" % song_url, file=discord.File(fcontent, filename="playlist.txt")
            )

        return Response("Sent a message with a playlist file.", delete_after=20)

    async def cmd_listids(self, guild, author, leftover_args, cat="all"):
        """
        Usage:
            {command_prefix}listids [categories]

        Lists the ids for various things.  Categories are:
           all, users, roles, channels
        """

        cats = ["channels", "roles", "users"]

        if cat not in cats and cat != "all":
            return Response("Valid categories: " + " ".join(["`%s`" % c for c in cats]), reply=True, delete_after=25)

        if cat == "all":
            requested_cats = cats
        else:
            requested_cats = [cat] + [c.strip(",") for c in leftover_args]

        data = ["Your ID: %s" % author.id]

        for cur_cat in requested_cats:
            rawudata = None

            if cur_cat == "users":
                data.append("\nUser IDs:")
                rawudata = ["%s #%s: %s" % (m.name, m.discriminator, m.id) for m in guild.members]

            elif cur_cat == "roles":
                data.append("\nRole IDs:")
                rawudata = ["%s: %s" % (r.name, r.id) for r in guild.roles]

            elif cur_cat == "channels":
                data.append("\nText Channel IDs:")
                tchans = [c for c in guild.channels if isinstance(c, discord.TextChannel)]
                rawudata = ["%s: %s" % (c.name, c.id) for c in tchans]

                rawudata.append("\nVoice Channel IDs:")
                vchans = [c for c in guild.channels if isinstance(c, discord.VoiceChannel)]
                rawudata.extend("%s: %s" % (c.name, c.id) for c in vchans)

            if rawudata:
                data.extend(rawudata)

        with BytesIO() as sdata:
            sdata.writelines(d.encode("utf8") + b"\n" for d in data)
            sdata.seek(0)

            # TODO: Fix naming (Discord20API-ids.txt)
            await author.send(file=discord.File(sdata, filename="%s-ids-%s.txt" % (guild.name.replace(" ", "_"), cat)))

        return Response("Sent a message with a list of IDs.", delete_after=20)

    async def cmd_perms(self, author, user_mentions, channel, guild, message, permissions, target=None):
        """
        Usage:
            {command_prefix}perms [@user]
        Sends the user a list of their permissions, or the permissions of the user specified.
        """

        if user_mentions:
            user = user_mentions[0]

        if not user_mentions and not target:
            user = author

        if not user_mentions and target:
            user = guild.get_member_named(target)
            if user == None:
                try:
                    user = await self.fetch_user(target)
                except discord.NotFound:
                    return Response(
                        "Invalid user ID or server nickname, please double check all typing and try again.",
                        reply=False,
                        delete_after=30,
                    )

        permissions = self.permissions.for_user(user)

        if user == author:
            lines = ["Command permissions in %s\n" % guild.name, "```", "```"]
        else:
            lines = ["Command permissions for {} in {}\n".format(user.name, guild.name), "```", "```"]

        for perm in permissions.__dict__:
            if perm in ["user_list"] or permissions.__dict__[perm] == set():
                continue
            lines.insert(len(lines) - 1, "%s: %s" % (perm, permissions.__dict__[perm]))

        await self.safe_send_message(author, "\n".join(lines))
        return Response("\N{OPEN MAILBOX WITH RAISED FLAG}", delete_after=20)

    @owner_only
    async def cmd_setname(self, leftover_args, name):
        """
        Usage:
            {command_prefix}setname name

        Changes the bot's username.
        Note: This operation is limited by discord to twice per hour.
        """

        name = " ".join([name, *leftover_args])

        try:
            await self.user.edit(username=name)

        except discord.HTTPException:
            raise exceptions.CommandError(
                "Failed to change name. Did you change names too many times?  "
                "Remember name changes are limited to twice per hour."
            )

        except Exception as e:
            raise exceptions.CommandError(e, expire_in=20)

        return Response("Set the bot's username to **{0}**".format(name), delete_after=20)

    async def cmd_setnick(self, guild, channel, leftover_args, nick):
        """
        Usage:
            {command_prefix}setnick nick

        Changes the bot's nickname.
        """

        if not channel.permissions_for(guild.me).change_nickname:
            raise exceptions.CommandError("Unable to change nickname: no permission.")

        nick = " ".join([nick, *leftover_args])

        try:
            await guild.me.edit(nick=nick)
        except Exception as e:
            raise exceptions.CommandError(e, expire_in=20)

        return Response("Set the bot's nickname to `{0}`".format(nick), delete_after=20)

    @owner_only
    async def cmd_setavatar(self, message, url=None):
        """
        Usage:
            {command_prefix}setavatar [url]

        Changes the bot's avatar.
        Attaching a file and leaving the url parameter blank also works.
        """

        if message.attachments:
            thing = message.attachments[0].url
        elif url:
            thing = url.strip("<>")
        else:
            raise exceptions.CommandError("You must provide a URL or attach a file.", expire_in=20)

        try:
            timeout = aiohttp.ClientTimeout(total=10)
            async with self.aiosession.get(thing, timeout=timeout) as res:
                await self.user.edit(avatar=await res.read())

        except Exception as e:
            raise exceptions.CommandError("Unable to change avatar: {}".format(e), expire_in=20)

        return Response("Changed the bot's avatar.", delete_after=20)

    async def cmd_disconnect(self, guild):
        """
        Usage:
            {command_prefix}disconnect

        Forces the bot leave the current voice channel.
        """
        await self.disconnect_voice_client(guild)
        return Response("Disconnected from `{0.name}`".format(guild), delete_after=20)

    async def cmd_restart(self, channel):
        """
        Usage:
            {command_prefix}restart

        Restarts the bot.
        Will not properly load new dependencies or file updates unless fully shutdown
        and restarted.
        """
        await self.safe_send_message(
            channel,
            "\N{WAVING HAND SIGN} Restarting. If you have updated your bot "
            "or its dependencies, you need to restart the bot properly, rather than using this command.",
        )

        player = self.get_player_in(channel.guild)
        if player and player.is_paused:
            player.resume()

        await self.disconnect_all_voice_clients()
        raise exceptions.RestartSignal()

    async def cmd_shutdown(self, channel):
        """
        Usage:
            {command_prefix}shutdown

        Disconnects from voice channels and closes the bot process.
        """
        await self.safe_send_message(channel, "\N{WAVING HAND SIGN}")

        player = self.get_player_in(channel.guild)
        if player and player.is_paused:
            player.resume()

        await self.disconnect_all_voice_clients()
        raise exceptions.TerminateSignal()

    async def cmd_leaveserver(self, val, leftover_args):
        """
        Usage:
            {command_prefix}leaveserver <name/ID>

        Forces the bot to leave a server.
        When providing names, names are case-sensitive.
        """
        if leftover_args:
            val = " ".join([val, *leftover_args])

        t = self.get_guild(val)
        if t is None:
            t = discord.utils.get(self.guilds, name=val)
            if t is None:
                raise exceptions.CommandError("No guild was found with the ID or name as `{0}`".format(val))
        await t.leave()
        return Response("Left the guild: `{0.name}` (Owner: `{0.owner.name}`, ID: `{0.id}`)".format(t))

    @dev_only
    async def cmd_breakpoint(self, message):
        log.critical("Activating debug breakpoint")
        return

    @dev_only
    async def cmd_objgraph(self, channel, func="most_common_types()"):
        import objgraph

        await self.send_typing(channel)

        if func == "growth":
            f = StringIO()
            objgraph.show_growth(limit=10, file=f)
            f.seek(0)
            data = f.read()
            f.close()

        elif func == "leaks":
            f = StringIO()
            objgraph.show_most_common_types(objects=objgraph.get_leaking_objects(), file=f)
            f.seek(0)
            data = f.read()
            f.close()

        elif func == "leakstats":
            data = objgraph.typestats(objects=objgraph.get_leaking_objects())

        else:
            data = eval("objgraph." + func)

        return Response(data, codeblock="py")

    @dev_only
    async def cmd_debug(self, message, _player, *, data):
        codeblock = "```py\n{}\n```"
        result = None

        if data.startswith("```") and data.endswith("```"):
            data = "\n".join(data.rstrip("`\n").split("\n")[1:])

        code = data.strip("` \n")

        scope = globals().copy()
        scope.update({"self": self})

        try:
            result = eval(code, scope)
        except:
            try:
                exec(code, scope)
            except Exception as e:
                traceback.print_exc(chain=False)
                return Response("{}: {}".format(type(e).__name__, e))

        if asyncio.iscoroutine(result):
            result = await result

        return Response(codeblock.format(result))

    async def on_message(self, message):
        await self.wait_until_ready()

        message_content = message.content.strip()
        if not message_content.startswith(self.config.command_prefix):
            return

        if message.author == self.user:
            log.warning("Ignoring command from myself ({})".format(message.content))
            return

        if message.author.bot and message.author.id not in self.config.bot_exception_ids:
            log.warning("Ignoring command from other bot ({})".format(message.content))
            return

        if (not isinstance(message.channel, discord.abc.GuildChannel)) and (
            not isinstance(message.channel, discord.abc.PrivateChannel)
        ):
            return

        command, *args = message_content.split(
            " "
        )  # Uh, doesn't this break prefixes with spaces in them (it doesn't, config parser already breaks them)
        command = command[len(self.config.command_prefix) :].lower().strip()

        # [] produce [''] which is not what we want (it break things)
        if args:
            args = " ".join(args).lstrip(" ").split(" ")
        else:
            args = []

        handler = getattr(self, "cmd_" + command, None)
        if not handler:
            # alias handler
            if self.config.usealias:
                command = self.aliases.get(command)
                handler = getattr(self, "cmd_" + command, None)
                if not handler:
                    return
            else:
                return

        if isinstance(message.channel, discord.abc.PrivateChannel):
            if not (message.author.id == self.config.owner_id and command == "joinserver"):
                await self.safe_send_message(message.channel, "You cannot use this bot in private messages.")
                return

        if self.config.bound_channels and message.channel.id not in self.config.bound_channels:
            if self.config.unbound_servers:
                for channel in message.guild.channels:
                    if channel.id in self.config.bound_channels:
                        return
            else:
                return  # if I want to log this I just move it under the prefix check

        if message.author.id in self.blacklist and message.author.id != self.config.owner_id:
            log.warning("User blacklisted: {0.id}/{0!s} ({1})".format(message.author, command))
            return

        else:
            log.info("{0.id}/{0!s}: {1}".format(message.author, message_content.replace("\n", "\n... ")))

        user_permissions = self.permissions.for_user(message.author)

        argspec = inspect.signature(handler)
        params = argspec.parameters.copy()

        sentmsg = response = None

        # noinspection PyBroadException
        try:
            if user_permissions.ignore_non_voice and command in user_permissions.ignore_non_voice:
                await self._check_ignore_non_voice(message)

            handler_kwargs = {}
            if params.pop("message", None):
                handler_kwargs["message"] = message

            if params.pop("channel", None):
                handler_kwargs["channel"] = message.channel

            if params.pop("author", None):
                handler_kwargs["author"] = message.author

            if params.pop("guild", None):
                handler_kwargs["guild"] = message.guild

            if params.pop("player", None):
                handler_kwargs["player"] = await self.get_player(message.channel)

            if params.pop("_player", None):
                handler_kwargs["_player"] = self.get_player_in(message.guild)

            if params.pop("permissions", None):
                handler_kwargs["permissions"] = user_permissions

            if params.pop("user_mentions", None):
                handler_kwargs["user_mentions"] = list(map(message.guild.get_member, message.raw_mentions))

            if params.pop("channel_mentions", None):
                handler_kwargs["channel_mentions"] = list(map(message.guild.get_channel, message.raw_channel_mentions))

            if params.pop("voice_channel", None):
                handler_kwargs["voice_channel"] = message.guild.me.voice.channel if message.guild.me.voice else None

            if params.pop("leftover_args", None):
                handler_kwargs["leftover_args"] = args

            args_expected = []
            for key, param in list(params.items()):

                # parse (*args) as a list of args
                if param.kind == param.VAR_POSITIONAL:
                    handler_kwargs[key] = args
                    params.pop(key)
                    continue

                # parse (*, args) as args rejoined as a string
                # multiple of these arguments will have the same value
                if param.kind == param.KEYWORD_ONLY and param.default == param.empty:
                    handler_kwargs[key] = " ".join(args)
                    params.pop(key)
                    continue

                doc_key = "[{}={}]".format(key, param.default) if param.default is not param.empty else key
                args_expected.append(doc_key)

                # Ignore keyword args with default values when the command had no arguments
                if not args and param.default is not param.empty:
                    params.pop(key)
                    continue

                # Assign given values to positional arguments
                if args:
                    arg_value = args.pop(0)
                    handler_kwargs[key] = arg_value
                    params.pop(key)

            if message.author.id != self.config.owner_id:
                if user_permissions.command_whitelist and command not in user_permissions.command_whitelist:
                    raise exceptions.PermissionsError(
                        "This command is not enabled for your group ({}).".format(user_permissions.name), expire_in=20
                    )

                elif user_permissions.command_blacklist and command in user_permissions.command_blacklist:
                    raise exceptions.PermissionsError(
                        "This command is disabled for your group ({}).".format(user_permissions.name), expire_in=20
                    )

            # Invalid usage, return docstring
            if params:
                docs = getattr(handler, "__doc__", None)
                if not docs:
                    docs = "Usage: {}{} {}".format(self.config.command_prefix, command, " ".join(args_expected))

                docs = dedent(docs)
                await self.safe_send_message(
                    message.channel,
                    "```\n{}\n```".format(docs.format(command_prefix=self.config.command_prefix)),
                    expire_in=60,
                )
                return

            response = await handler(**handler_kwargs)
            if response and isinstance(response, Response):
                if not isinstance(response.content, discord.Embed) and self.config.embeds:
                    content = self._gen_embed()
                    content.title = command
                    content.description = response.content
                else:
                    content = response.content

                if response.reply:
                    if isinstance(content, discord.Embed):
                        content.description = "{} {}".format(
                            message.author.mention,
                            content.description if content.description is not discord.Embed.Empty else "",
                        )
                    else:
                        content = "{}: {}".format(message.author.mention, content)

                sentmsg = await self.safe_send_message(
                    message.channel,
                    content,
                    expire_in=response.delete_after if self.config.delete_messages else 0,
                    also_delete=message if self.config.delete_invoking else None,
                )

        except (exceptions.CommandError, exceptions.HelpfulError, exceptions.ExtractionError) as e:
            log.error("Error in {0}: {1.__class__.__name__}: {1.message}".format(command, e), exc_info=True)

            expirein = e.expire_in if self.config.delete_messages else None
            alsodelete = message if self.config.delete_invoking else None

            if self.config.embeds:
                content = self._gen_embed()
                content.add_field(name="Error", value=e.message, inline=False)
                content.colour = 13369344
            else:
                content = "```\n{}\n```".format(e.message)

            await self.safe_send_message(message.channel, content, expire_in=expirein, also_delete=alsodelete)

        except exceptions.Signal:
            raise

        except Exception:
            log.error("Exception in on_message", exc_info=True)
            if self.config.debug_mode:
                await self.safe_send_message(message.channel, "```\n{}\n```".format(traceback.format_exc()))

        finally:
            if not sentmsg and not response and self.config.delete_invoking:
                await asyncio.sleep(5)
                await self.safe_delete_message(message, quiet=True)

    async def gen_cmd_list(self, message, list_all_cmds=False):
        for att in dir(self):
            # This will always return at least cmd_help, since they needed perms to run this command
            if att.startswith("cmd_") and not hasattr(getattr(self, att), "dev_cmd"):
                user_permissions = self.permissions.for_user(message.author)
                command_name = att.replace("cmd_", "").lower()
                whitelist = user_permissions.command_whitelist
                blacklist = user_permissions.command_blacklist
                if list_all_cmds:
                    self.commands.append("{}{}".format(self.config.command_prefix, command_name))

                elif blacklist and command_name in blacklist:
                    pass

                elif whitelist and command_name not in whitelist:
                    pass

                else:
                    self.commands.append("{}{}".format(self.config.command_prefix, command_name))

    async def on_voice_state_update(self, member, before, after):
        if not self.init_ok:
            return  # Ignore stuff before ready

        if before.channel:
            channel = before.channel
        elif after.channel:
            channel = after.channel
        else:
            return

        if member == self.user and not after.channel:  # if bot was disconnected from channel
            await self.disconnect_voice_client(before.channel.guild)
            return

        if not self.config.auto_pause:
            return

        autopause_msg = "{state} in {channel.guild.name}/{channel.name} {reason}"

        auto_paused = self.server_specific_data[channel.guild]["auto_paused"]

        try:
            player = await self.get_player(channel)
        except exceptions.CommandError:
            return

        def is_active(member):
            if not member.voice:
                return False

            if any([member.voice.deaf, member.voice.self_deaf, member.bot]):
                return False

            return True

        if not member == self.user and is_active(member):  # if the user is not inactive
            if (
                player.voice_client.channel != before.channel and player.voice_client.channel == after.channel
            ):  # if the person joined
                if auto_paused and player.is_paused:
                    log.info(
                        autopause_msg.format(state="Unpausing", channel=player.voice_client.channel, reason="").strip()
                    )

                    self.server_specific_data[player.voice_client.guild]["auto_paused"] = False
                    player.resume()
            elif player.voice_client.channel == before.channel and player.voice_client.channel != after.channel:
                if not any(is_active(m) for m in player.voice_client.channel.members):  # channel is empty
                    if not auto_paused and player.is_playing:
                        log.info(
                            autopause_msg.format(
                                state="Pausing", channel=player.voice_client.channel, reason="(empty channel)"
                            ).strip()
                        )

                        self.server_specific_data[player.voice_client.guild]["auto_paused"] = True
                        player.pause()
            elif (
                player.voice_client.channel == before.channel and player.voice_client.channel == after.channel
            ):  # if the person undeafen
                if auto_paused and player.is_paused:
                    log.info(
                        autopause_msg.format(
                            state="Unpausing", channel=player.voice_client.channel, reason="(member undeafen)"
                        ).strip()
                    )

                    self.server_specific_data[player.voice_client.guild]["auto_paused"] = False
                    player.resume()
        else:
            if any(is_active(m) for m in player.voice_client.channel.members):  # channel is not empty
                if auto_paused and player.is_paused:
                    log.info(
                        autopause_msg.format(state="Unpausing", channel=player.voice_client.channel, reason="").strip()
                    )

                    self.server_specific_data[player.voice_client.guild]["auto_paused"] = False
                    player.resume()

            else:
                if not auto_paused and player.is_playing:
                    log.info(
                        autopause_msg.format(
                            state="Pausing",
                            channel=player.voice_client.channel,
                            reason="(empty channel or member deafened)",
                        ).strip()
                    )

                    self.server_specific_data[player.voice_client.guild]["auto_paused"] = True
                    player.pause()

    async def on_guild_update(self, before: discord.Guild, after: discord.Guild):
        if before.region != after.region:
            log.warning('Guild "%s" changed regions: %s -> %s' % (after.name, before.region, after.region))

    async def on_guild_join(self, guild: discord.Guild):
        log.info("Bot has been added to guild: {}".format(guild.name))
        owner = self._get_owner(voice=True) or self._get_owner()
        if self.config.leavenonowners:
            check = guild.get_member(owner.id)
            if check == None:
                await guild.leave()
                log.info("Left {} due to bot owner not found.".format(guild.name))
                await owner.send(
                    self.str.get(
                        "left-no-owner-guilds", "Left `{}` due to bot owner not being found in it.".format(guild.name)
                    )
                )

        log.debug("Creating data folder for guild %s", guild.id)
        pathlib.Path("data/%s/" % guild.id).mkdir(exist_ok=True)

    async def on_guild_remove(self, guild: discord.Guild):
        log.info("Bot has been removed from guild: {}".format(guild.name))
        log.debug("Updated guild list:")
        [log.debug(" - " + s.name) for s in self.guilds]

        if guild.id in self.players:
            self.players.pop(guild.id).kill()

    async def on_guild_available(self, guild: discord.Guild):
        if not self.init_ok:
            return  # Ignore pre-ready events

        log.debug('Guild "{}" has become available.'.format(guild.name))

        player = self.get_player_in(guild)

        if player and player.is_paused:
            av_paused = self.server_specific_data[guild]["availability_paused"]

            if av_paused:
                log.debug('Resuming player in "{}" due to availability.'.format(guild.name))
                self.server_specific_data[guild]["availability_paused"] = False
                player.resume()

    async def on_guild_unavailable(self, guild: discord.Guild):
        log.debug('Guild "{}" has become unavailable.'.format(guild.name))

        player = self.get_player_in(guild)

        if player and player.is_playing:
            log.debug('Pausing player in "{}" due to unavailability.'.format(guild.name))
            self.server_specific_data[guild]["availability_paused"] = True
            player.pause()

    def voice_client_in(self, guild):
        for vc in self.voice_clients:
            if vc.guild == guild:
                return vc
        return None<|MERGE_RESOLUTION|>--- conflicted
+++ resolved
@@ -1932,13 +1932,8 @@
                 self.str.get("cmd-search-noquote", "Please quote your search query properly."), expire_in=30
             )
 
-<<<<<<< HEAD
         service = 'youtube'
         items_requested = self.config.defaultsearchresults
-=======
-        service = "youtube"
-        items_requested = 3
->>>>>>> a17495ac
         max_items = permissions.max_search_items
         services = {
             "youtube": "ytsearch",
@@ -1991,7 +1986,6 @@
         if not info:
             return Response(self.str.get("cmd-search-none", "No videos found."), delete_after=30)
 
-<<<<<<< HEAD
         # Decide if the list approach or the reaction approach should be used
         if self.config.searchlist:
             result_message_array = []
@@ -2016,24 +2010,6 @@
             # This combines the formatted result strings into one list.
             result_string = "\n".join('{0}'.format(result) for result in result_message_array)
             result_string += "\n**0.** Cancel"
-=======
-        for e in info["entries"]:
-            result_message = await self.safe_send_message(
-                channel,
-                self.str.get("cmd-search-result", "Result {0}/{1}: {2}").format(
-                    info["entries"].index(e) + 1, len(info["entries"]), e["webpage_url"]
-                ),
-            )
-
-            def check(reaction, user):
-                return (
-                    user == message.author and reaction.message.id == result_message.id
-                )  # why can't these objs be compared directly?
-
-            reactions = ["\u2705", "\U0001F6AB", "\U0001F3C1"]
-            for r in reactions:
-                await result_message.add_reaction(r)
->>>>>>> a17495ac
 
             if self.config.embeds:
                 # Add the result entries to the embedded message and send it to the channel
@@ -2056,28 +2032,16 @@
 
             # Wait for a response from the author.
             try:
-<<<<<<< HEAD
                 choice = await self.wait_for('message', timeout=30.0, check=check)
-=======
-                reaction, user = await self.wait_for("reaction_add", timeout=30.0, check=check)
->>>>>>> a17495ac
             except asyncio.TimeoutError:
                 await self.safe_delete_message(result_message)
                 return
 
-<<<<<<< HEAD
 
             if choice.content == '0':
                 # Choice 0 will cancel the search
                 if self.config.delete_invoking:
                     await self.safe_delete_message(choice)
-=======
-            if str(reaction.emoji) == "\u2705":  # check
-                await self.safe_delete_message(result_message)
-                await self.cmd_play(message, player, channel, author, permissions, [], e["webpage_url"])
-                return Response(self.str.get("cmd-search-accept", "Alright, coming right up!"), delete_after=30)
-            elif str(reaction.emoji) == "\U0001F6AB":  # cross
->>>>>>> a17495ac
                 await self.safe_delete_message(result_message)
             else:
                 # Here we have a valid choice lets queue it.
@@ -2098,36 +2062,40 @@
             for e in info['entries']:
                 result_message = await self.safe_send_message(channel, self.str.get('cmd-search-result', "Result {0}/{1}: {2}").format(
                     info['entries'].index(e) + 1, len(info['entries']), e['webpage_url']))
-
-                def check(reaction, user):
-                    return user == message.author and reaction.message.id == result_message.id  # why can't these objs be compared directly?
-
-                reactions = ['\u2705', '\U0001F6AB', '\U0001F3C1']
+        for e in info["entries"]:
+            result_message = await self.safe_send_message(
+                channel,
+                self.str.get("cmd-search-result", "Result {0}/{1}: {2}").format(
+                    info["entries"].index(e) + 1, len(info["entries"]), e["webpage_url"]
+                ),
+            )
+
+            def check(reaction, user):
+                return (
+                    user == message.author and reaction.message.id == result_message.id
+                )  # why can't these objs be compared directly?
+
+                reactions = ["\u2705", "\U0001F6AB", "\U0001F3C1"]
                 for r in reactions:
                     await result_message.add_reaction(r)
 
                 try:
-                    reaction, user = await self.wait_for('reaction_add', timeout=30.0, check=check)
+                    reaction, user = await self.wait_for("reaction_add", timeout=30.0, check=check)
                 except asyncio.TimeoutError:
                     await self.safe_delete_message(result_message)
                     return
 
-<<<<<<< HEAD
-                if str(reaction.emoji) == '\u2705':  # check
+                if str(reaction.emoji) == "\u2705":  # check
                     await self.safe_delete_message(result_message)
-                    await self.cmd_play(message, player, channel, author, permissions, [], e['webpage_url'])
-                    return Response(self.str.get('cmd-search-accept', "Alright, coming right up!"), delete_after=30)
-                elif str(reaction.emoji) == '\U0001F6AB':  # cross
+                    await self.cmd_play(message, player, channel, author, permissions, [], e["webpage_url"])
+                    return Response(self.str.get("cmd-search-accept", "Alright, coming right up!"), delete_after=30)
+                elif str(reaction.emoji) == "\U0001F6AB":  # cross
                     await self.safe_delete_message(result_message)
                     continue
                 else:
                     await self.safe_delete_message(result_message)
                     break
-        return Response(self.str.get('cmd-search-decline', "Oh well :("), delete_after=30)
-=======
         return Response(self.str.get("cmd-search-decline", "Oh well :("), delete_after=30)
->>>>>>> a17495ac
-
 
     async def cmd_np(self, player, channel, guild, message):
         """
