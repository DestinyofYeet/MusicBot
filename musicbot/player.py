import os
import sys
import json
import logging
import asyncio
import audioop
import subprocess
import re

from discord import FFmpegPCMAudio, PCMVolumeTransformer

from enum import Enum
from array import array
from threading import Thread
from collections import deque
from shutil import get_terminal_size
from websockets.exceptions import InvalidState

from .utils import avg, _func_
from .lib.event_emitter import EventEmitter
from .constructs import Serializable, Serializer
from .exceptions import FFmpegError, FFmpegWarning
from .entry import StreamPlaylistEntry

log = logging.getLogger(__name__)


class PatchedBuff:
    """
        PatchedBuff monkey patches a readable object, allowing you to vary what the volume is as the song is playing.
    """

    def __init__(self, buff, *, draw=False):
        self.buff = buff
        self.frame_count = 0
        self.volume = 1.0

        self.draw = draw
        self.use_audioop = True
        self.frame_skip = 2
        self.rmss = deque([2048], maxlen=90)

    def __del__(self):
        if self.draw:
            print(' ' * (get_terminal_size().columns-1), end='\r')

    def read(self, frame_size):
        self.frame_count += 1

        frame = self.buff.read(frame_size)

        if self.volume != 1:
            frame = self._frame_vol(frame, self.volume, maxv=2)

        if self.draw and not self.frame_count % self.frame_skip:
            # these should be processed for every frame, but "overhead"
            rms = audioop.rms(frame, 2)
            self.rmss.append(rms)

            max_rms = sorted(self.rmss)[-1]
            meter_text = 'avg rms: {:.2f}, max rms: {:.2f} '.format(avg(self.rmss), max_rms)
            self._pprint_meter(rms / max(1, max_rms), text=meter_text, shift=True)

        return frame

    def _frame_vol(self, frame, mult, *, maxv=2, use_audioop=True):
        if use_audioop:
            return audioop.mul(frame, 2, min(mult, maxv))
        else:
            # ffmpeg returns s16le pcm frames.
            frame_array = array('h', frame)

            for i in range(len(frame_array)):
                frame_array[i] = int(frame_array[i] * min(mult, min(1, maxv)))

            return frame_array.tobytes()

    def _pprint_meter(self, perc, *, char='#', text='', shift=True):
        tx, ty = get_terminal_size()

        if shift:
            outstr = text + "{}".format(char * (int((tx - len(text)) * perc) - 1))
        else:
            outstr = text + "{}".format(char * (int(tx * perc) - 1))[len(text):]

        print(outstr.ljust(tx - 1), end='\r')


class MusicPlayerState(Enum):
    STOPPED = 0  # When the player isn't playing anything
    PLAYING = 1  # The player is actively playing music.
    PAUSED = 2   # The player is paused on a song.
    WAITING = 3  # The player has finished its song but is still downloading the next one
    DEAD = 4     # The player has been killed.

    def __str__(self):
        return self.name


class MusicPlayer(EventEmitter, Serializable):
    def __init__(self, bot, voice_client, playlist):
        super().__init__()
        self.bot = bot
        self.loop = bot.loop
        self.voice_client = voice_client
        self.playlist = playlist
        self.autoplaylist = None
        self.state = MusicPlayerState.STOPPED
        self.skip_state = None
        self.karaoke_mode = False

        self._volume = bot.config.default_volume
        self._play_lock = asyncio.Lock()
        self._current_player = None
        self._current_entry = None
        self._stderr_future = None

        self.playlist.on('entry-added', self.on_entry_added)
        self.loop.create_task(self.websocket_check())

    @property
    def volume(self):
        return self._volume

    @volume.setter
    def volume(self, value):
        self._volume = value
        if self._current_player:
            self._current_player.source.volume = value

    def on_entry_added(self, playlist, entry):
        if self.is_stopped:
            self.loop.call_later(2, self.play)

        self.emit('entry-added', player=self, playlist=playlist, entry=entry)

    def skip(self):
        self._kill_current_player()
        self._playback_finished()

    def stop(self):
        self.state = MusicPlayerState.STOPPED
        self._kill_current_player()

        self.emit('stop', player=self)

    def resume(self):
        if self.is_paused and self._current_player:
            self._current_player.resume()
            self.state = MusicPlayerState.PLAYING
            self.emit('resume', player=self, entry=self.current_entry)
            return

        if self.is_paused and not self._current_player:
            self.state = MusicPlayerState.PLAYING
            self._kill_current_player()
            return

        raise ValueError('Cannot resume playback from state %s' % self.state)

    def pause(self):
        if self.is_playing:
            self.state = MusicPlayerState.PAUSED

            if self._current_player:
                self._current_player.pause()

            self.emit('pause', player=self, entry=self.current_entry)
            return

        elif self.is_paused:
            return

        raise ValueError('Cannot pause a MusicPlayer in state %s' % self.state)

    def kill(self):
        self.state = MusicPlayerState.DEAD
        self.playlist.clear()
        self._events.clear()
        self._kill_current_player()

    def _playback_finished(self):
        entry = self._current_entry

        # if self._stderr_future.done() and self._stderr_future.exception():
        #     # I'm not sure that this would ever not be done if it gets to this point
        #     # unless ffmpeg is doing something highly questionable
        #     self.emit('error', player=self, entry=entry, ex=self._stderr_future.exception())

        if not self.is_stopped and not self.is_dead:
            self.play(_continue=True)

        if not self.bot.config.save_videos and entry:
            if not isinstance(entry, StreamPlaylistEntry):
                if any([entry.filename == e.filename for e in self.playlist.entries]):
                    log.debug("Skipping deletion of \"{}\", found song in queue".format(entry.filename))

                else:
                    log.debug("Deleting file: {}".format(os.path.relpath(entry.filename)))
                    asyncio.ensure_future(self._delete_file(entry.filename))

        self.emit('finished-playing', player=self, entry=entry)

    def _kill_current_player(self):
        if self._current_player:
            if self.voice_client.is_paused():
                self.voice_client.resume()

            try:
                self.voice_client.stop()
            except OSError:
                pass
            self._current_player = None
            return True

        return False

    async def _delete_file(self, filename):
        for x in range(30):
            try:
                os.unlink(filename)
                break
            except PermissionError as e:
                if e.winerror == 32:  # File is in use
                    await asyncio.sleep(0.25)
            except FileNotFoundError:
                log.debug('Could not find delete {} as it was not found. Skipping.'.format(filename), exc_info=True)
                break
            except Exception:
                log.error("Error trying to delete {}".format(filename), exc_info=True)
                break
        else:
            print("[Config:SaveVideos] Could not delete file {}, giving up and moving on".format(
                os.path.relpath(filename)))

    def play(self, _continue=False):
        self.loop.create_task(self._play(_continue=_continue))

    async def _play(self, _continue=False):
        """
            Plays the next entry from the playlist, or resumes playback of the current entry if paused.
        """
        if self.is_paused:
            return self.resume()

        if self.is_dead:
            return

        with await self._play_lock:
            if self.is_stopped or _continue:
                try:
                    entry = await self.playlist.get_next_entry()
                except:
                    log.warning("Failed to get entry, retrying", exc_info=True)
                    self.loop.call_later(0.1, self.play)
                    return

                # If nothing left to play, transition to the stopped state.
                if not entry:
                    self.stop()
                    return

                # In-case there was a player, kill it. RIP.
                self._kill_current_player()

                boptions = "-nostdin"
                # aoptions = "-vn -b:a 192k"
                if isinstance(entry, StreamPlaylistEntry):
                    aoptions = entry.aoptions
                else:
                    aoptions = "-vn"

                log.ffmpeg("Creating player with options: {} {} {}".format(boptions, aoptions, entry.filename))

                source = PCMVolumeTransformer(
                    FFmpegPCMAudio(
                        entry.filename,
                        before_options=boptions,
                        options=aoptions,
                        stderr=subprocess.PIPE
                    ),
                    self.volume
                )
                self.voice_client.play(source)

                self._current_player = self.voice_client

                # I need to add ytdl hooks
                self.state = MusicPlayerState.PLAYING
                self._current_entry = entry

                self.emit('play', player=self, entry=entry)

    async def reload_voice(self, voice_client):
        async with self.bot.aiolocks[_func_() + ':' + str(voice_client.channel.guild.id)]:
            self.voice_client = voice_client
            if self._current_player:
                self._current_player = voice_client
                self._current_player.source._resumed.clear()
                self._current_player.source._connected.set()

    async def websocket_check(self):
        log.voicedebug("Starting websocket check loop for {}".format(self.voice_client.channel.guild))

        while not self.is_dead:
            try:
                if self.voice_client:
                    async with self.bot.aiolocks[self.reload_voice.__name__ + ':' + str(self.voice_client.channel.guild.id)]:
                        await self.voice_client.ws.ensure_open()

            except InvalidState:
                log.debug("Voice websocket for \"{}\" is {}, reconnecting".format(
<<<<<<< HEAD
                    self.voice_client.channel.server,
                    self.voice_client.ws.state.name
=======
                    self.voice_client.channel.guild,
                    self.voice_client.ws.state_name
>>>>>>> ef17855c
                ))
                await self.bot.reconnect_voice_client(self.voice_client.channel.guild, channel=self.voice_client.channel)
                await asyncio.sleep(3)

            except Exception:
                log.error("Error in websocket check loop", exc_info=True)

            finally:
                await asyncio.sleep(1)

    def __json__(self):
        return self._enclose_json({
            'current_entry': {
                'entry': self.current_entry,
                'progress': self.progress,
                'progress_frames': self._current_player._player.loops if self.progress is not None else None
            },
            'entries': self.playlist
        })

    @classmethod
    def _deserialize(cls, data, bot=None, voice_client=None, playlist=None):
        assert bot is not None, cls._bad('bot')
        assert voice_client is not None, cls._bad('voice_client')
        assert playlist is not None, cls._bad('playlist')

        player = cls(bot, voice_client, playlist)

        data_pl = data.get('entries')
        if data_pl and data_pl.entries:
            player.playlist.entries = data_pl.entries

        current_entry_data = data['current_entry']
        if current_entry_data['entry']:
            player.playlist.entries.appendleft(current_entry_data['entry'])
            # TODO: progress stuff
            # how do I even do this
            # this would have to be in the entry class right?
            # some sort of progress indicator to skip ahead with ffmpeg (however that works, reading and ignoring frames?)

        return player

    @classmethod
    def from_json(cls, raw_json, bot, voice_client, playlist):
        try:
            return json.loads(raw_json, object_hook=Serializer.deserialize)
        except Exception as e:
            log.exception("Failed to deserialize player", e)


    @property
    def current_entry(self):
        return self._current_entry

    @property
    def is_playing(self):
        return self.state == MusicPlayerState.PLAYING

    @property
    def is_paused(self):
        return self.state == MusicPlayerState.PAUSED

    @property
    def is_stopped(self):
        return self.state == MusicPlayerState.STOPPED

    @property
    def is_dead(self):
        return self.state == MusicPlayerState.DEAD

    @property
    def progress(self):
        if self._current_player:
            return round(self._current_player._player.loops * 0.02)
            # TODO: Properly implement this
            #       Correct calculation should be bytes_read/192k
            #       192k AKA sampleRate * (bitDepth / 8) * channelCount
            #       Change frame_count to bytes_read in the PatchedBuff

# TODO: I need to add a check for if the eventloop is closed

def filter_stderr(popen:subprocess.Popen, future:asyncio.Future):
    last_ex = None

    while True:
        data = popen.stderr.readline()
        if data:
            log.ffmpeg("Data from ffmpeg: {}".format(data))
            try:
                if check_stderr(data):
                    sys.stderr.buffer.write(data)
                    sys.stderr.buffer.flush()

            except FFmpegError as e:
                log.ffmpeg("Error from ffmpeg: %s", str(e).strip())
                last_ex = e

            except FFmpegWarning:
                pass # useless message
        else:
            break

    if last_ex:
        future.set_exception(last_ex)
    else:
        future.set_result(True)

def check_stderr(data:bytes):
    try:
        data = data.decode('utf8')
    except:
        log.ffmpeg("Unknown error decoding message from ffmpeg", exc_info=True)
        return True # fuck it

    # log.ffmpeg("Decoded data from ffmpeg: {}".format(data))

    # TODO: Regex
    warnings = [
        "Header missing",
        "Estimating duration from birate, this may be inaccurate",
        "Using AVStream.codec to pass codec parameters to muxers is deprecated, use AVStream.codecpar instead.",
        "Application provided invalid, non monotonically increasing dts to muxer in stream",
        "Last message repeated",
        "Failed to send close message",
        "decode_band_types: Input buffer exhausted before END element found"
    ]
    errors = [
        "Invalid data found when processing input", # need to regex this properly, its both a warning and an error
    ]

    if any(msg in data for msg in warnings):
        raise FFmpegWarning(data)

    if any(msg in data for msg in errors):
        raise FFmpegError(data)

    return True


# if redistributing ffmpeg is an issue, it can be downloaded from here:
#  - http://ffmpeg.zeranoe.com/builds/win32/static/ffmpeg-latest-win32-static.7z
#  - http://ffmpeg.zeranoe.com/builds/win64/static/ffmpeg-latest-win64-static.7z
#
# Extracting bin/ffmpeg.exe, bin/ffplay.exe, and bin/ffprobe.exe should be fine
# However, the files are in 7z format so meh
# I don't know if we can even do this for the user, at most we open it in the browser
# I can't imagine the user is so incompetent that they can't pull 3 files out of it...
# ...
# ...right?

# Get duration with ffprobe
#   ffprobe.exe -v error -show_entries format=duration -of default=noprint_wrappers=1:nokey=1 -sexagesimal filename.mp3
# This is also how I fix the format checking issue for now
# ffprobe -v quiet -print_format json -show_format stream

# Normalization filter
# -af dynaudnorm<|MERGE_RESOLUTION|>--- conflicted
+++ resolved
@@ -310,13 +310,8 @@
 
             except InvalidState:
                 log.debug("Voice websocket for \"{}\" is {}, reconnecting".format(
-<<<<<<< HEAD
                     self.voice_client.channel.server,
                     self.voice_client.ws.state.name
-=======
-                    self.voice_client.channel.guild,
-                    self.voice_client.ws.state_name
->>>>>>> ef17855c
                 ))
                 await self.bot.reconnect_voice_client(self.voice_client.channel.guild, channel=self.voice_client.channel)
                 await asyncio.sleep(3)
