<<<<<<< HEAD
import datetime
import traceback
=======
import os.path
import logging
import datetime

from random import shuffle
from itertools import islice
>>>>>>> 3aa47b67
from collections import deque
from itertools import islice
from random import shuffle

<<<<<<< HEAD
from .utils import get_header
from .entry import URLPlaylistEntry
from .exceptions import ExtractionError, WrongEntryTypeError
=======
from urllib.error import URLError
from youtube_dl.utils import ExtractorError, DownloadError, UnsupportedError

from .utils import get_header
from .constructs import Serializable
>>>>>>> 3aa47b67
from .lib.event_emitter import EventEmitter
from .entry import URLPlaylistEntry, StreamPlaylistEntry
from .exceptions import ExtractionError, WrongEntryTypeError

log = logging.getLogger(__name__)


class Playlist(EventEmitter, Serializable):
    """
        A playlist is manages the list of songs that will be played.
    """

    def __init__(self, bot):
        super().__init__()
        self.bot = bot
        self.loop = bot.loop
        self.downloader = bot.downloader
        self.entries = deque()

    def __iter__(self):
        return iter(self.entries)

    def __len__(self):
        return len(self.entries)

    def shuffle(self):
        shuffle(self.entries)

    def clear(self):
        self.entries.clear()

    async def add_entry(self, song_url, **meta):
        """
            Validates and adds a song_url to be played. This does not start the download of the song.

            Returns the entry & the position it is in the queue.

            :param song_url: The song url to add to the playlist.
            :param meta: Any additional metadata to add to the playlist entry.
        """

        try:
            info = await self.downloader.extract_info(self.loop, song_url, download=False)
        except Exception as e:
            raise ExtractionError('Could not extract information from {}\n\n{}'.format(song_url, e))

        if not info:
            raise ExtractionError('Could not extract information from %s' % song_url)

        # TODO: Sort out what happens next when this happens
        if info.get('_type', None) == 'playlist':
            raise WrongEntryTypeError("This is a playlist.", True, info.get('webpage_url', None) or info.get('url', None))

        if info.get('is_live', False):
            return await self.add_stream_entry(song_url, info=info, **meta)

        # TODO: Extract this to its own function
        if info['extractor'] in ['generic', 'Dropbox']:
            try:
                headers = await get_header(self.bot.aiosession, info['url'])
                content_type = headers.get('CONTENT-TYPE')
                log.debug("Got content type {}".format(content_type))

            except Exception as e:
                log.warning("Failed to get content type for url {} ({})".format(song_url, e))
                content_type = None

            if content_type:
                if content_type.startswith(('application/', 'image/')):
                    if not any(x in content_type for x in ('/ogg', '/octet-stream')):
                        # How does a server say `application/ogg` what the actual fuck
                        raise ExtractionError("Invalid content type \"%s\" for url %s" % (content_type, song_url))

                elif content_type.startswith('text/html'):
                    log.warning("Got text/html for content-type, this might be a stream")
                    pass # TODO: Check for shoutcast/icecast

                elif not content_type.startswith(('audio/', 'video/')):
                    log.warning("Questionable content-type \"{}\" for url {}".format(content_type, song_url))

        entry = URLPlaylistEntry(
            self,
            song_url,
            info.get('title', 'Untitled'),
            info.get('duration', 0) or 0,
            self.downloader.ytdl.prepare_filename(info),
            **meta
        )
        self._add_entry(entry)
        return entry, len(self.entries)

    async def add_stream_entry(self, song_url, info=None, **meta):
        if info is None:
            info = {'title': song_url, 'extractor': None}

            try:
                info = await self.downloader.extract_info(self.loop, song_url, download=False)

            except DownloadError as e:
                if e.exc_info[0] == UnsupportedError: # ytdl doesn't like it but its probably a stream
                    log.debug("Assuming content is a direct stream")

                elif e.exc_info[0] == URLError:
                    if os.path.exists(os.path.abspath(song_url)):
                        raise ExtractionError("This is not a stream, this is a file path.")

                    else: # it might be a file path that just doesn't exist
                        raise ExtractionError("Invalid input: {0.exc_info[0]}: {0.exc_info[1].reason}".format(e))

                else:
                    # traceback.print_exc()
                    raise ExtractionError("Unknown error: {}".format(e))

            except Exception as e:
                log.error('Could not extract information from {} ({}), falling back to direct'.format(song_url, e), exc_info=True)

        dest_url = song_url
        if info.get('extractor'):
            dest_url = info.get('url')

        if info.get('extractor', None) == 'twitch:stream': # may need to add other twitch types
            title = info.get('description')
        else:
            title = info.get('title', 'Untitled')

        # TODO: A bit more validation, "~stream some_url" should not just say :ok_hand:

        entry = StreamPlaylistEntry(
            self,
            song_url,
            title,
            destination = dest_url,
            **meta
        )
        self._add_entry(entry)
        return entry, len(self.entries)

    async def import_from(self, playlist_url, **meta):
        """
            Imports the songs from `playlist_url` and queues them to be played.

            Returns a list of `entries` that have been enqueued.

            :param playlist_url: The playlist url to be cut into individual urls and added to the playlist
            :param meta: Any additional metadata to add to the playlist entry
        """
        position = len(self.entries) + 1
        entry_list = []

        try:
            info = await self.downloader.safe_extract_info(self.loop, playlist_url, download=False)
        except Exception as e:
            raise ExtractionError('Could not extract information from {}\n\n{}'.format(playlist_url, e))

        if not info:
            raise ExtractionError('Could not extract information from %s' % playlist_url)

        # Once again, the generic extractor fucks things up.
        if info.get('extractor', None) == 'generic':
            url_field = 'url'
        else:
            url_field = 'webpage_url'

        baditems = 0
        for item in info['entries']:
            if item:
                try:
                    entry = URLPlaylistEntry(
                        self,
                        item[url_field],
                        item.get('title', 'Untitled'),
                        item.get('duration', 0) or 0,
                        self.downloader.ytdl.prepare_filename(item),
                        **meta
                    )

                    self._add_entry(entry)
                    entry_list.append(entry)
                except Exception as e:
                    baditems += 1
                    log.warning("Could not add item", exc_info=e)
                    log.debug("Item: {}".format(item), exc_info=True)
            else:
                baditems += 1

        if baditems:
            log.info("Skipped {} bad entries".format(baditems))

        return entry_list, position

    async def async_process_youtube_playlist(self, playlist_url, **meta):
        """
            Processes youtube playlists links from `playlist_url` in a questionable, async fashion.

            :param playlist_url: The playlist url to be cut into individual urls and added to the playlist
            :param meta: Any additional metadata to add to the playlist entry
        """

        try:
            info = await self.downloader.safe_extract_info(self.loop, playlist_url, download=False, process=False)
        except Exception as e:
            raise ExtractionError('Could not extract information from {}\n\n{}'.format(playlist_url, e))

        if not info:
            raise ExtractionError('Could not extract information from %s' % playlist_url)

        gooditems = []
        baditems = 0

        for entry_data in info['entries']:
            if entry_data:
                baseurl = info['webpage_url'].split('playlist?list=')[0]
                song_url = baseurl + 'watch?v=%s' % entry_data['id']

                try:
                    entry, elen = await self.add_entry(song_url, **meta)
                    gooditems.append(entry)

                except ExtractionError:
                    baditems += 1

                except Exception as e:
                    baditems += 1
                    log.error("Error adding entry {}".format(entry_data['id']), exc_info=e)
            else:
                baditems += 1

        if baditems:
            log.info("Skipped {} bad entries".format(baditems))

        return gooditems

    async def async_process_sc_bc_playlist(self, playlist_url, **meta):
        """
            Processes soundcloud set and bancdamp album links from `playlist_url` in a questionable, async fashion.

            :param playlist_url: The playlist url to be cut into individual urls and added to the playlist
            :param meta: Any additional metadata to add to the playlist entry
        """

        try:
            info = await self.downloader.safe_extract_info(self.loop, playlist_url, download=False, process=False)
        except Exception as e:
            raise ExtractionError('Could not extract information from {}\n\n{}'.format(playlist_url, e))

        if not info:
            raise ExtractionError('Could not extract information from %s' % playlist_url)

        gooditems = []
        baditems = 0

        for entry_data in info['entries']:
            if entry_data:
                song_url = entry_data['url']

                try:
                    entry, elen = await self.add_entry(song_url, **meta)
                    gooditems.append(entry)

                except ExtractionError:
                    baditems += 1

                except Exception as e:
                    baditems += 1
                    log.error("Error adding entry {}".format(entry_data['id']), exc_info=e)
            else:
                baditems += 1

        if baditems:
            log.info("Skipped {} bad entries".format(baditems))

        return gooditems

    def _add_entry(self, entry, *, head=False):
        if head:
            self.entries.appendleft(entry)
        else:
            self.entries.append(entry)

        self.emit('entry-added', playlist=self, entry=entry)

        if self.peek() is entry:
            entry.get_ready_future()

    async def get_next_entry(self, predownload_next=True):
        """
            A coroutine which will return the next song or None if no songs left to play.

            Additionally, if predownload_next is set to True, it will attempt to download the next
            song to be played - so that it's ready by the time we get to it.
        """
        if not self.entries:
            return None

        entry = self.entries.popleft()

        if predownload_next:
            next_entry = self.peek()
            if next_entry:
                next_entry.get_ready_future()

        return await entry.get_ready_future()

    def peek(self):
        """
            Returns the next entry that should be scheduled to be played.
        """
        if self.entries:
            return self.entries[0]

    async def estimate_time_until(self, position, player):
        """
            (very) Roughly estimates the time till the queue will 'position'
        """
        estimated_time = sum(e.duration for e in islice(self.entries, position - 1))

        # When the player plays a song, it eats the first playlist item, so we just have to add the time back
        if not player.is_stopped and player.current_entry:
            estimated_time += player.current_entry.duration - player.progress

        return datetime.timedelta(seconds=estimated_time)

    def count_for_user(self, user):
        return sum(1 for e in self.entries if e.meta.get('author', None) == user)

<<<<<<< HEAD
=======

    def __json__(self):
        return self._enclose_json({
            'entries': list(self.entries)
        })

    @classmethod
    def _deserialize(cls, raw_json, bot=None):
        assert bot is not None, cls._bad('bot')
        # log.debug("Deserializing playlist")
        pl = cls(bot)

        for entry in raw_json['entries']:
            pl.entries.append(entry)

        # TODO: create a function to init downloading (since we don't do it here)?
        return pl
>>>>>>> 3aa47b67
<|MERGE_RESOLUTION|>--- conflicted
+++ resolved
@@ -1,29 +1,16 @@
-<<<<<<< HEAD
-import datetime
-import traceback
-=======
 import os.path
 import logging
 import datetime
 
 from random import shuffle
 from itertools import islice
->>>>>>> 3aa47b67
 from collections import deque
-from itertools import islice
-from random import shuffle
-
-<<<<<<< HEAD
-from .utils import get_header
-from .entry import URLPlaylistEntry
-from .exceptions import ExtractionError, WrongEntryTypeError
-=======
+
 from urllib.error import URLError
 from youtube_dl.utils import ExtractorError, DownloadError, UnsupportedError
 
 from .utils import get_header
 from .constructs import Serializable
->>>>>>> 3aa47b67
 from .lib.event_emitter import EventEmitter
 from .entry import URLPlaylistEntry, StreamPlaylistEntry
 from .exceptions import ExtractionError, WrongEntryTypeError
@@ -349,8 +336,6 @@
     def count_for_user(self, user):
         return sum(1 for e in self.entries if e.meta.get('author', None) == user)
 
-<<<<<<< HEAD
-=======
 
     def __json__(self):
         return self._enclose_json({
@@ -368,4 +353,3 @@
 
         # TODO: create a function to init downloading (since we don't do it here)?
         return pl
->>>>>>> 3aa47b67
