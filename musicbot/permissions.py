import shutil
import logging
import traceback
import configparser

import discord

log = logging.getLogger(__name__)

# PermissionDefaults class define the strictest value of each permissions
# Permissive class define the permissive value of each permissions

class PermissionsDefaults:
    perms_file = 'config/permissions.ini'
    #now it's unpermissive by default for most
    CommandWhiteList = set()
    CommandBlackList = set()
    IgnoreNonVoice = set()
    GrantToRoles = set()
    UserList = set()

    MaxSongs = 8
    MaxSongLength = 210
    MaxPlaylistLength = 0
    MaxSearchItems = 10

    AllowPlaylists = True
    InstaSkip = False
    Remove = False
    SkipWhenAbsent = True
    BypassKaraokeMode = False

<<<<<<< HEAD
    ToggleAutoPlaylists = False
    SummonNoVoice = False

=======
>>>>>>> fdd461a4
    Extractors = "generic youtube youtube:playlist"

class Permissive:
    CommandWhiteList = set()
    CommandBlackList = set()
    IgnoreNonVoice = set()
    GrantToRoles = set()
    UserList = set()

    MaxSongs = 0
    MaxSongLength = 0
    MaxPlaylistLength = 0
    MaxSearchItems = 10

    AllowPlaylists = True
    InstaSkip = True
    Remove = True
    SkipWhenAbsent = False
    BypassKaraokeMode = True

<<<<<<< HEAD
    ToggleAutoPlaylists = True
    SummonNoVoice = True

=======
>>>>>>> fdd461a4
    Extractors = ""

class Permissions:

    def __init__(self, config_file, grant_all=None):        
        self.config_file = config_file
        self.config = configparser.ConfigParser(interpolation=None)

        if not self.config.read(config_file, encoding='utf-8'):
            log.info("Permissions file not found, copying example_permissions.ini")

            try:
                shutil.copy('config/example_permissions.ini', config_file)
                self.config.read(config_file, encoding='utf-8')

            except Exception as e:
                traceback.print_exc()
                raise RuntimeError("Unable to copy config/example_permissions.ini to {}: {}".format(config_file, e))

        self.default_group = PermissionGroup('Default', self.config['Default'])
        self.groups = set()

        for section in self.config.sections():
            if section != 'Owner (auto)':
                self.groups.add(PermissionGroup(section, self.config[section]))
                
        if self.config.has_section('Owner (auto)'):
            owner_group = PermissionGroup('Owner (auto)', self.config['Owner (auto)'], fallback=Permissive)
            
        else:
            log.info("[Owner (auto)] section not found, falling back to permissive default")
            # Create a fake section to fallback onto the default permissive values to grant to the owner
            # noinspection PyTypeChecker
            owner_group = PermissionGroup("Owner (auto)", configparser.SectionProxy(self.config, "Owner (auto)"), fallback=Permissive)
            
        if hasattr(grant_all, '__iter__'):
            owner_group.user_list = set(grant_all)

        self.groups.add(owner_group)

    async def async_validate(self, bot):
        log.debug("Validating permissions...")

        og = discord.utils.get(self.groups, name="Owner (auto)")
        if 'auto' in og.user_list:
            log.debug("Fixing automatic owner group")
            og.user_list = {bot.config.owner_id}

    def save(self):
        with open(self.config_file, 'w') as f:
            self.config.write(f)

    def for_user(self, user):
        """
        Returns the first PermissionGroup a user belongs to
        :param user: A discord User or Member object
        """

        for group in self.groups:
            if user.id in group.user_list:
                return group

        # The only way I could search for roles is if I add a `server=None` param and pass that too
        if type(user) == discord.User:
            return self.default_group

        # We loop again so that we don't return a role based group before we find an assigned one
        for group in self.groups:
            for role in user.roles:
                if role.id in group.granted_to_roles:
                    return group

        return self.default_group

    def create_group(self, name, **kwargs):
        self.config.read_dict({name:kwargs})
        self.groups.add(PermissionGroup(name, self.config[name]))
        # TODO: Test this


class PermissionGroup:
    def __init__(self, name, section_data, fallback=PermissionsDefaults):
        self.name = name
        
        self.command_whitelist = section_data.get('CommandWhiteList', fallback=fallback.CommandWhiteList)
        self.command_blacklist = section_data.get('CommandBlackList', fallback=fallback.CommandBlackList)
        self.ignore_non_voice = section_data.get('IgnoreNonVoice', fallback=fallback.IgnoreNonVoice)
        self.granted_to_roles = section_data.get('GrantToRoles', fallback=fallback.GrantToRoles)
        self.user_list = section_data.get('UserList', fallback=fallback.UserList)

        self.max_songs = section_data.get('MaxSongs', fallback=fallback.MaxSongs)
        self.max_song_length = section_data.get('MaxSongLength', fallback=fallback.MaxSongLength)
        self.max_playlist_length = section_data.get('MaxPlaylistLength', fallback=fallback.MaxPlaylistLength)
        self.max_search_items = section_data.get('MaxSearchItems', fallback=fallback.MaxSearchItems)

        self.allow_playlists = section_data.getboolean('AllowPlaylists', fallback=fallback.AllowPlaylists)
        self.instaskip = section_data.getboolean('InstaSkip', fallback=fallback.InstaSkip)
        self.remove = section_data.getboolean('Remove', fallback=fallback.Remove)
        self.skip_when_absent = section_data.getboolean('SkipWhenAbsent', fallback=fallback.SkipWhenAbsent)
        self.bypass_karaoke_mode = section_data.getboolean('BypassKaraokeMode', fallback=fallback.BypassKaraokeMode)

<<<<<<< HEAD
        self.toggle_playlists = section_data.getboolean('ToggleAutoPlaylists', fallback=fallback.ToggleAutoPlaylists)
        self.summonplay = section_data.getboolean('SummonNoVoice', fallback=fallback.SummonNoVoice)

=======
>>>>>>> fdd461a4
        self.extractors = section_data.get('Extractors', fallback=fallback.Extractors)

        self.validate()

    def validate(self):
        if self.command_whitelist:
            self.command_whitelist = set(self.command_whitelist.lower().split())

        if self.command_blacklist:
            self.command_blacklist = set(self.command_blacklist.lower().split())

        if self.ignore_non_voice:
            self.ignore_non_voice = set(self.ignore_non_voice.lower().split())

        if self.granted_to_roles:
            self.granted_to_roles = set([int(x) for x in self.granted_to_roles.split()])

        if self.user_list:
            self.user_list = set([int(x) for x in self.user_list.split()])

        if self.extractors:
            self.extractors = set(self.extractors.split())

        try:
            self.max_songs = max(0, int(self.max_songs))
        except:
            self.max_songs = PermissionsDefaults.MaxSongs

        try:
            self.max_song_length = max(0, int(self.max_song_length))
        except:
            self.max_song_length = PermissionsDefaults.MaxSongLength

        try:
            self.max_playlist_length = max(0, int(self.max_playlist_length))
        except:
            self.max_playlist_length = PermissionsDefaults.MaxPlaylistLength

        try:
            self.max_search_items = max(0, int(self.max_search_items))
        except:
            self.max_search_items = PermissionsDefaults.MaxSearchItems

        if int(self.max_search_items) > 100:
            log.warning('Max search items can\'t be larger than 100. Setting to 100.')
            self.max_search_items = 100

    @staticmethod
    def _process_list(seq, *, split=' ', lower=True, strip=', ', coerce=str, rcoerce=list):
        lower = str.lower if lower else None
        _strip = (lambda x: x.strip(strip)) if strip else None
        coerce = coerce if callable(coerce) else None
        rcoerce = rcoerce if callable(rcoerce) else None

        for ch in strip:
            seq = seq.replace(ch, split)

        values = [i for i in seq.split(split) if i]
        for fn in (_strip, lower, coerce):
            if fn: values = map(fn, values)

        return rcoerce(values)

    def add_user(self, uid):
        self.user_list.add(uid)

    def remove_user(self, uid):
        if uid in self.user_list:
            self.user_list.remove(uid)


    def __repr__(self):
        return "<PermissionGroup: %s>" % self.name

    def __str__(self):
        return "<PermissionGroup: %s: %s>" % (self.name, self.__dict__)<|MERGE_RESOLUTION|>--- conflicted
+++ resolved
@@ -30,12 +30,8 @@
     SkipWhenAbsent = True
     BypassKaraokeMode = False
 
-<<<<<<< HEAD
-    ToggleAutoPlaylists = False
     SummonNoVoice = False
 
-=======
->>>>>>> fdd461a4
     Extractors = "generic youtube youtube:playlist"
 
 class Permissive:
@@ -56,12 +52,8 @@
     SkipWhenAbsent = False
     BypassKaraokeMode = True
 
-<<<<<<< HEAD
-    ToggleAutoPlaylists = True
     SummonNoVoice = True
 
-=======
->>>>>>> fdd461a4
     Extractors = ""
 
 class Permissions:
@@ -163,12 +155,8 @@
         self.skip_when_absent = section_data.getboolean('SkipWhenAbsent', fallback=fallback.SkipWhenAbsent)
         self.bypass_karaoke_mode = section_data.getboolean('BypassKaraokeMode', fallback=fallback.BypassKaraokeMode)
 
-<<<<<<< HEAD
-        self.toggle_playlists = section_data.getboolean('ToggleAutoPlaylists', fallback=fallback.ToggleAutoPlaylists)
         self.summonplay = section_data.getboolean('SummonNoVoice', fallback=fallback.SummonNoVoice)
 
-=======
->>>>>>> fdd461a4
         self.extractors = section_data.get('Extractors', fallback=fallback.Extractors)
 
         self.validate()
